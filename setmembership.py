--- conflicted
+++ resolved
@@ -69,7 +69,7 @@
     for i, elt in enumerate(b):
         if elt not in bind:
             bind[elt] = i
-    # Use inverse mapping to obtain 
+    # Use inverse mapping to obtain
     return [bind.get(itm, None) for itm in a]
 
 
@@ -122,7 +122,7 @@
         # Use straightforward search, based on a for loop. This is slow for
         # large arrays, but as the alternative implementation is opaque, and
         # there has been some doubts on its reliability, this version is kept
-        # as a safeguard. 
+        # as a safeguard.
         ismem_a = np.zeros(num_a, dtype=np.bool)
         ind_of_a_in_b = np.empty(0)
         for i in range(num_a):
@@ -132,7 +132,7 @@
                 diff = np.sum(np.abs(sb - sa[:, i].reshape((-1, 1))), axis=0)
             if np.any(diff == 0):
                 ismem_a[i] = True
-                hit = np.where(diff==0)[0]
+                hit = np.where(diff == 0)[0]
                 if hit.size > 1:
                     hit = hit[0]
                 ind_of_a_in_b = np.append(ind_of_a_in_b, hit)
@@ -146,19 +146,8 @@
             unq, k, count = np.unique(np.hstack((a, b)), return_inverse=True,
                                       return_counts=True)
             _, k_a, count_a = np.unique(a, return_inverse=True,
-                                           return_counts=True)
+                                        return_counts=True)
         else:
-<<<<<<< HEAD
-            diff = np.sum(np.abs(sb - sa[:, i].reshape((-1, 1))), axis=0)
-        if np.any(diff == 0):
-            ismem_a[i] = True
-            hit = np.where(diff == 0)[0]
-            if hit.size > 1:
-                hit = hit[0]
-            ind_of_a_in_b = np.append(ind_of_a_in_b, hit)
-
-    return ismem_a, ind_of_a_in_b.astype('int')
-=======
             # Represent the arrays as voids to facilitate quick comparison
             voida = _asvoid(sa.transpose())
             voidb = _asvoid(sb.transpose())
@@ -195,7 +184,6 @@
         ind_of_a_in_b = [i for i in ind_of_a_in_b if i is not None]
 
         return ismem_a, np.array(ind_of_a_in_b, dtype='int')
->>>>>>> 18db6181
 
 #---------------------------------------------------------
 
