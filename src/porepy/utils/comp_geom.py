"""
Various utility functions related to computational geometry.

Some functions (add_point, split_edges, ...?) are mainly aimed at finding
intersection between lines, with grid generation in mind, and should perhaps
be moved to a separate module.

"""
from __future__ import division
import logging
import time
import numpy as np
from sympy import geometry as geom

from porepy.utils import setmembership


# Module level logger
logger = logging.getLogger(__name__)

#-----------------------------------------------------------------------------
#
# START OF FUNCTIONS RELATED TO SPLITTING OF INTERSECTING LINES IN 2D
#
#------------------------------------------------------------------------------#

def snap_to_grid(pts, tol=1e-3, box=None, **kwargs):
    """
    Snap points to an underlying Cartesian grid.
    Used e.g. for avoiding rounding issues when testing for equality between
    points.

    Anisotropy in the rounding rules can be enforced by the parameter box.

    >>> snap_to_grid([[0.2443], [0.501]])
    array([[ 0.244],
           [ 0.501]])

    >>> snap_to_grid([[0.2443], [0.501]], box=[[10], [1]])
    array([[ 0.24 ],
           [ 0.501]])

    >>> snap_to_grid([[0.2443], [0.501]], tol=0.01)
    array([[ 0.24],
           [ 0.5 ]])

    Parameters:
        pts (np.ndarray, nd x n_pts): Points to be rounded.
        box (np.ndarray, nd x 1, optional): Size of the domain, precision will
            be taken relative to the size. Defaults to unit box.
        precision (double, optional): Resolution of the underlying grid.

    Returns:
        np.ndarray, nd x n_pts: Rounded coordinates.

    """

    pts = np.asarray(pts)

    nd = pts.shape[0]

    if box is None:
        box = np.reshape(np.ones(nd), (nd, 1))
    else:
        box = np.asarray(box)

    # Precission in each direction
    delta = box * tol
    pts = np.rint(pts.astype(np.float64) / delta) * delta
#    logging.debug('Snapped %i points to grid with tolerance %d', pts.shape[1],
#                 tol)
    return pts

#------------------------------------------------------------------------------#


def _split_edge(vertices, edges, edge_ind, new_pt, **kwargs):
    """
    Split a line into two by introcuding a new point.
    Function is used e.g. for gridding purposes.

    The input can be a set of points, and lines between them, of which one is
    to be split.

    New lines will be inserted, unless the new points coincide with the
    start or endpoint of the edge (under the given precision).

    The code is intended for 2D, in 3D use with caution.

    Examples:
        >>> p = np.array([[0, 0], [0, 1]])
        >>> edges = np.array([[0], [1]])
        >>> new_pt = np.array([[0], [0.5]])
        >>> v, e, nl, _ = _split_edge(p, edges, 0, new_pt, tol=1e-3)
        >>> e
        array([[0, 2],
               [2, 1]])

    Parameters:
        vertices (np.ndarray, nd x num_pt): Points of the vertex sets.
        edges (np.ndarray, n x num_edges): Connections between lines. If n>2,
            the additional rows are treated as tags, that are preserved under
            splitting.
        edge_ind (int): index of edges to be split.
        new_pt (np.ndarray, nd x n): new points to be inserted. Assumed to be
            on the edge to be split. If more than one point is inserted
            (segment intersection), it is assumed that new_pt[:, 0] is the one
            closest to edges[0, edge_ind] (conforming with the output of
            lines_intersect).
        **kwargs: Arguments passed to snap_to_grid

    Returns:
        np.ndarray, nd x n_pt: new point set, possibly with new point inserted.
        np.ndarray, n x n_con: new edge set, possibly with new lines defined.
        boolean: True if a new line is created, otherwise false.
        int: Splitting type, indicating which splitting strategy was used.
            Intended for debugging.

    """
    logger = logging.getLogger(__name__ + '.split_edge')
    tol = kwargs['tol']

    # Some back and forth with the index of the edges to be split, depending on
    # whether it is one or two
    edge_ind = np.asarray(edge_ind)
    if edge_ind.size > 1:
        edge_ind_first = edge_ind[0]
    else:
        edge_ind_first = edge_ind

    # Start and end of the first (possibly only) edge
    start = edges[0, edge_ind_first]
    end = edges[1, edge_ind_first]

    # Number of points before edges is modified. Used for sanity check below.
    orig_num_pts = edges[:2].max()
    orig_num_edges = edges.shape[1]

    # Save tags associated with the edge.
    # NOTE: For segment intersetions where the edges have different tags, one
    # of the values will be overridden now. Fix later.
    tags = edges[2:, edge_ind_first]

    # Try to add new points
    vertices, pt_ind, _ = _add_point(vertices, new_pt, **kwargs)

    # Sanity check
    assert len(pt_ind) <= 2, 'Splitting can at most create two new points'
    # Check for a single intersection point
    if len(pt_ind) < 2:
        pi = pt_ind[0]
        # Intersection at a point.
        if start == pi or end == pi:
            # Nothing happens, the intersection between the edges coincides
            # with a shared vertex for the edges
            new_line = 0
            split_type = 0
            logger.debug('Intersection on shared vertex')
            return vertices, edges, new_line, split_type
        else:
            # We may need to split the edge (start, end) into two
            new_edges = np.array([[start, pi],
                                  [pi, end]])
            # ... however, the new edges may already exist in the set (this
            # apparently can happen for complex networks with several fractures
            # sharing a line).
            # Check if the new candidate edges already are defined in the set
            # of edges
            ismem, _ = setmembership.ismember_rows(new_edges, edges[:2])
            if any(ismem):
                new_edges = np.delete(new_edges,
                                      np.squeeze(np.argwhere(ismem)),
                                      axis=0)
            if new_edges.shape[0] == 1:
                new_edges = new_edges.reshape((-1, 1))

        if new_edges.size == 0:
            new_line = 0
            split_type = 1
            logger.debug('Intersection on existing vertex')
            return vertices, edges, new_line, split_type

        # Add any tags to the new edge.
        if tags.size > 0:
            new_edges = np.vstack((new_edges,
                                   np.tile(tags[:, np.newaxis],
                                           new_edges.shape[1])))
        # Insert the new edge in the midle of the set of edges.
        edges = np.hstack((edges[:, :edge_ind_first], new_edges,
                           edges[:, edge_ind_first+1:]))
        # We have added as many new edges as there are columns in new_edges,
        # minus 1 (which was removed / ignored).
        new_line = new_edges.shape[1] - 1

        # Sanity check of new edge
        if np.any(np.diff(edges[:2], axis=0) == 0):
            raise ValueError('Have created a point edge')
        edge_copy = np.sort(edges[:2], axis=0)
        edge_unique, _, _ = setmembership.unique_columns_tol(edge_copy, tol=tol)
        if edge_unique.shape[1] < edges.shape[1]:
            raise ValueError('Have created the same edge twice')

        split_type = 2
        logger.debug('Intersection on new single vertex')
        return vertices, edges, new_line, split_type
    else:
        logger.debug('Splitting handles two points')
        # Without this, we will delete something we should not delete below.
        assert edge_ind[0] < edge_ind[1]

        # Intersection along a segment.
        # No new points should have been made
        assert pt_ind[0] <= orig_num_pts and pt_ind[1] <= orig_num_pts

        pt_ind = np.reshape(np.array(pt_ind), (-1, 1))

        # There are three (four) possible configurations
        # a) The intersection is contained within (start, end). edge_ind[0]
        # should be split into three segments, and edge_ind[1] should be
        # deleted (it will be identical to the middle of the new segments).
        # b) The intersection is identical with (start, end). edge_ind[1]
        # should be split into three segments, and edge_ind[0] is deleted.
        # c) and d) The intersection consists of one of (start, end), and another
        # point. Both edge_ind[0] and edge_ind[1] should be split into two
        # segments.

        i0 = pt_ind[0]
        i1 = pt_ind[1]
        if i0 != start and i1 != end:
            # Delete the second segment
            edges = np.delete(edges, edge_ind[1], axis=1)
            if edges.shape[0] == 1:
                edges = edges.reshape((-1, 1))
            # We know that i0 will be closest to start, thus (start, i0) is a
            # pair.
            # New segments (i0, i1) is identical to the old edge_ind[1]
            new_edges = np.array([[start, i0, i1],
                                  [i0, i1, end]])
            if tags.size > 0:
                new_edges = np.vstack((new_edges,
                                       np.tile(tags[:, np.newaxis],
                                               new_edges.shape[1])))
            # Combine everything.
            edges = np.hstack((edges[:, :edge_ind[0]],
                               new_edges,
                               edges[:, edge_ind[0]+1:]))

            logger.debug('Second edge split into two new parts')
            split_type = 4
        elif i0 == start and i1 == end:
            # We don't know if i0 is closest to the start or end of edges[:,
            # edges_ind[1]]. Find the nearest.
            if dist_point_pointset(vertices[:, i0],
                                     vertices[:, edges[0, edge_ind[1]]]) < \
                dist_point_pointset(vertices[:, i1],
                                      vertices[:, edges[0, edge_ind[1]]]):
                other_start = edges[0, edge_ind[1]]
                other_end = edges[1, edge_ind[1]]
            else:
                other_start = edges[1, edge_ind[1]]
                other_end = edges[0, edge_ind[1]]
            # New segments (i0, i1) is identical to the old edge_ind[0]
            new_edges = np.array([[other_start, i0, i1],
                                  [i0, i1, other_end]])
            # For some reason we sometimes create point-edges here (start and
            # end are identical). Delete these if necessary
            del_ind = np.squeeze(np.where(np.diff(new_edges, axis=0)[0] == 0))
            new_edges = np.delete(new_edges, del_ind, axis=1)
            if tags.size > 0:
                new_edges = np.vstack((new_edges,
                                       np.tile(tags[:, np.newaxis],
                                               new_edges.shape[1])))
            # Combine everything.
            edges = np.hstack((edges[:, :edge_ind[1]],
                               new_edges,
                               edges[:, (edge_ind[1]+1):]))
            # Delete the second segment. This is most easily handled after
            # edges is expanded, to avoid accounting for changing edge indices.
            edges = np.delete(edges, edge_ind[0], axis=1)
            logger.debug('First edge split into 2 parts')
            split_type = 5

        # Note that we know that i0 is closest to start, thus no need to test
        # for i1 == start
        elif i0 == start and i1 != end:
            # The intersection starts in start of edge_ind[0], and end before
            # the end of edge_ind[0] (if not we would have i1==end).
            # The intersection should be split into intervals (start, i1), (i1,
            # end) and possibly (edge_ind[1][0 or 1], start); with the latter
            # representing the part of edge_ind[1] laying on the other side of
            # start compared than i1. The latter part will should not be
            # included if start is also a node of edge_ind[1].
            #
            # Examples in 1d (really needed to make this concrete right now):
            #  edge_ind[0] = (0, 2), edge_ind[1] = (-1, 1) is split into
            #   (0, 1), (1, 2) and (-1, 1) (listed in the same order as above).
            #
            # edge_ind[0] = (0, 2), edge_ind[1] = (0, 1) is split into
            #   (0, 1), (1, 2)
            if edges[0, edge_ind[1]] == i1:
                if edges[1, edge_ind[1]] == start:
                    logger.debug('First edge split into 2')
                    edges = np.delete(edges, edge_ind[1], axis=1)
                else:
                    edges[0, edge_ind[1]] = start
                    logger.debug('First and second edge split into 2')
            elif edges[1, edge_ind[1]] == i1:
                if edges[0, edge_ind[1]] == start:
                    edges = np.delete(edges, edge_ind[1], axis=1)
                    logger.debug('First edge split into 2')
                else:
                    edges[1, edge_ind[1]] = start
                    logger.debug('First and second edge split into 2')
            else:
                raise ValueError('This should not happen')

            new_edges = np.array([[start, i1],
                                  [i1, end]])
            if tags.size > 0:
                new_edges = np.vstack((new_edges,
                                       np.tile(tags[:, np.newaxis],
                                               new_edges.shape[1])))

            edges = np.hstack((edges[:, :edge_ind[0]],
                               new_edges,
                               edges[:, (edge_ind[0]+1):]))
            split_type = 6

        elif i0 != start and i1 == end:
            # Analogous configuration as the one above, but with i0 replaced by
            # i1 and start by end.
            if edges[0, edge_ind[1]] == i0:
                if edges[1, edge_ind[1]] == end:
                    edges = np.delete(edges, edge_ind[1], axis=1)
                    logger.debug('First edge split into 2')
                else:
                    edges[0, edge_ind[1]] = end
                    logger.debug('First and second edge split into 2')
            elif edges[1, edge_ind[1]] == i0:
                if edges[0, edge_ind[1]] == end:
                    edges = np.delete(edges, edge_ind[1], axis=1)
                    logger.debug('First edge split into 2')
                else:
                    edges[1, edge_ind[1]] = end
                    logger.debug('First and second edge split into 2')
            else:
                raise ValueError('This should not happen')
            new_edges = np.array([[start, i0],
                                  [i0, end]])
            if tags.size > 0:
                new_edges = np.vstack((new_edges,
                                       np.tile(tags[:, np.newaxis],
                                               new_edges.shape[1])))

            edges = np.hstack((edges[:, :edge_ind[0]],
                               new_edges,
                               edges[:, (edge_ind[0]+1):]))
            split_type = 7

        else:
            raise ValueError('How did it come to this')

        # Check validity of the new edge configuration
        if np.any(np.diff(edges[:2], axis=0) == 0):
            raise ValueError('Have created a point edge')

        # We may have created an edge that already existed in the grid. Remove
        # this by uniquifying the edges.
        # Hopefully, we do not mess up the edges here.
        edges_copy = np.sort(edges[:2], axis=0)
        edges_unique, new_2_old, _ \
                = setmembership.unique_columns_tol(edges_copy, tol=tol)
        # Refer to unique edges if necessary
        if edges_unique.shape[1] < edges.shape[1]:
            # Copy tags
            edges = np.vstack((edges_unique, edges[2, new_2_old]))
            # Also signify that we have carried out this operation.
            split_type = [split_type, 8]

        # Number of new lines created
        new_line = edges.shape[1] - orig_num_edges

        return vertices, edges, new_line, split_type

#------------------------------------------------------**kwargs------------------------#

def _add_point(vertices, pt, tol=1e-3, **kwargs):
    """
    Add a point to a point set, unless the point already exist in the set.

    Point coordinates are compared relative to an underlying Cartesian grid,
    see snap_to_grid for details.

    The function is created with gridding in mind, but may be useful for other
    purposes as well.

    Parameters:
        vertices (np.ndarray, nd x num_pts): existing point set
        pt (np.ndarray, nd x 1): Point to be added
        tol (double): Precision of underlying Cartesian grid
        **kwargs: Arguments passed to snap_to_grid

    Returns:
        np.ndarray, nd x n_pt: New point set, possibly containing a new point
        int: Index of the new point added (if any). If not, index of the
            closest existing point, i.e. the one that made a new point
            unnecessary.
        np.ndarray, nd x 1: The new point, or None if no new point was needed.

    """
    if 'tol' not in kwargs:
        kwargs['tol'] = tol

    nd = vertices.shape[0]
    # Before comparing coordinates, snap both existing and new point to the
    # underlying grid
    vertices = snap_to_grid(vertices, **kwargs)
    pt = snap_to_grid(pt, **kwargs)

    new_pt = np.empty((nd, 0))
    ind = []
    # Distance
    for i in range(pt.shape[-1]):
        dist = dist_point_pointset(pt[:, i], vertices)
        min_dist = np.min(dist)

        # The tolerance parameter here turns out to be critical in an edge
        # intersection removal procedure. The scaling factor is somewhat
        # arbitrary, and should be looked into.
        if min_dist < tol * np.sqrt(3):
            # No new point is needed
            ind.append(np.argmin(dist))
        else:
            # Append the new point at the end of the point list
            ind.append(vertices.shape[1])
            vertices = np.append(vertices, pt, axis=1)
            new_pt = np.hstack((new_pt, pt[:, i].reshape((-1, 1))))
    if new_pt.shape[1] == 0:
        new_pt = None
    return vertices, ind, new_pt


#-----------------------------------------------------------------------------#

def remove_edge_crossings(vertices, edges, tol=1e-3, verbose=0, **kwargs):
    """
    Process a set of points and connections between them so that the result
    is an extended point set and new connections that do not intersect.

    The function is written for gridding of fractured domains, but may be
    of use in other cases as well. The geometry is assumed to be 2D, (the
    corresponding operation in 3D requires intersection between planes, and
    is a rather complex, although doable, task).

    The connections are defined by their start and endpoints, and can also
    have tags assigned. If so, the tags are preserved as connections are split.

    Parameters:
        vertices (np.ndarray, 2 x n_pt): Coordinates of points to be processed
        edges (np.ndarray, n x n_con): Connections between lines. n >= 2, row
            0 and 1 are index of start and endpoints, additional rows are tags
        tol (double, optional, default=1e-8): Tolerance used for comparing
            equal points.
        **kwargs: Arguments passed to snap_to_grid.

    Returns:
    np.ndarray, (2 x n_pt), array of points, possibly expanded.
    np.ndarray, (n x n_edges), array of new edges. Non-intersecting.

    Raises:
    NotImplementedError if a 3D point array is provided.

    """
    # Use a non-standard naming convention for the logger to
    logger = logging.getLogger(__name__ + '.remove_edge_crossings')

    logger.info('Find intersections between %i edges', edges.shape[1])
    nd = vertices.shape[0]

    # Only 2D is considered. 3D should not be too dificult, but it is not
    # clear how relevant it is
    if nd != 2:
        raise NotImplementedError('Only 2D so far')

    edge_counter = 0

    # Add tolerance to kwargs, this is later passed to split_edges, and further
    # on.
    kwargs['tol'] = tol

    vertices = snap_to_grid(vertices, **kwargs)

    # Field used for debugging of edge splits. To see the meaning of the values
    # of each split, look in the source code of split_edges.
    split_type = []

    # Loop over all edges, search for intersections. The number of edges can
    # change due to splitting.
    while edge_counter < edges.shape[1]:
        # The direct test of whether two edges intersect is somewhat
        # expensive, and it is hard to vectorize this part. Therefore,
        # we first identify edges which crosses the extention of this edge (
        # intersection of line and line segment). We then go on to test for
        # real intersections.
        logger.debug('Remove intersection from edge with indices %i, %i',
                      edges[0, edge_counter], edges[1, edge_counter])
        # Find start and stop coordinates for all edges
        start_x = vertices[0, edges[0]]
        start_y = vertices[1, edges[0]]
        end_x = vertices[0, edges[1]]
        end_y = vertices[1, edges[1]]
        logger.debug('Start point (%.5f, %.5f), End (%.5f, %.5f)',
                      start_x[edge_counter], start_y[edge_counter],
                      end_x[edge_counter], end_y[edge_counter])

        a = end_y - start_y
        b = -(end_x - start_x)

        # Midpoint of this edge
        xm = (start_x[edge_counter] + end_x[edge_counter]) / 2
        ym = (start_y[edge_counter] + end_y[edge_counter]) / 2

        # For all lines, find which side of line i it's two endpoints are.
        # If c1 and c2 have different signs, they will be on different sides
        # of line i. See
        #
        # http://stackoverflow.com/questions/385305/efficient-maths-algorithm-to-calculate-intersections
        #
        # answer by PolyThinker and comments by Jason S, for more information.
        c1 = a[edge_counter] * (start_x - xm) \
             + b[edge_counter] * (start_y - ym)
        c2 = a[edge_counter] * (end_x - xm) + b[edge_counter] * (end_y - ym)

        tol_scaled = tol * max(1, np.max([np.sqrt(np.abs(c1)),
                                          np.sqrt(np.abs(c2))]))

        # We check for three cases
        # 1) Lines crossing
        lines_cross = np.sign(c1) != np.sign(c2)
        # 2) Lines parallel
        parallel_lines = np.logical_and(np.abs(c1) < tol_scaled,
                                        np.abs(c2) < tol_scaled)
        # 3) One line look to end on the other
        lines_almost_cross = np.logical_or(np.abs(c1) < tol_scaled,
                                           np.abs(c2) < tol_scaled)
        # Any of the three above deserves a closer look
        line_intersections = np.logical_or(np.logical_or(parallel_lines,
                                                         lines_cross),
                                           lines_almost_cross)

        # Find elements which may intersect.
        intersections = np.argwhere(line_intersections)
        # np.argwhere returns an array of dimensions (1, dim), so we reduce
        # this to truly 1D, or simply continue with the next edge if there
        # are no candidate edges
        if intersections.size > 0:
            intersections = intersections.ravel('C')
            logger.debug('Found %i candidate intersections',
                          intersections.size)
        else:
            # There are no candidates for intersection
            edge_counter += 1
            logger.debug('Found no candidate intersections')
            continue

        size_before_splitting = edges.shape[1]

        int_counter = 0
        while intersections.size > 0 and int_counter < intersections.size:
            # Line intersect (inner loop) is an intersection if it crosses
            # the extension of line edge_counter (outer loop) (ie intsect it
            #  crosses the infinite line that goes through the endpoints of
            # edge_counter), but we don't know if it actually crosses the
            # line segment edge_counter. Now we do a more refined search to
            # find if the line segments intersects. Note that there is no
            # help in vectorizing lines_intersect and computing intersection
            #  points for all lines in intersections, since line i may be
            # split, and the intersection points must recalculated. It may
            # be possible to reorganize this while-loop by computing all
            # intersection points(vectorized), and only recompuing if line
            # edge_counter is split, but we keep things simple for now.
            intsect = intersections[int_counter]
            if intsect <= edge_counter:
                int_counter += 1
                continue

            logger.debug('Look for intersection with edge %i', intsect)
            logger.debug('Outer edge: Start (%.5f, %.5f), End (%.5f, %.5f)',
                          vertices[0, edges[0, edge_counter]],
                          vertices[1, edges[0, edge_counter]],
                          vertices[0, edges[1, edge_counter]],
                          vertices[1, edges[1, edge_counter]])
            logger.debug('Inner edge: Start (%.5f, %.5f), End (%.5f, %.5f)',
                          vertices[0, edges[0, intsect]],
                          vertices[1, edges[0, intsect]],
                          vertices[0, edges[1, intsect]],
                          vertices[1, edges[1, intsect]])

            # Check if this point intersects
            new_pt = lines_intersect(vertices[:, edges[0, edge_counter]],
                                     vertices[:, edges[1, edge_counter]],
                                     vertices[:, edges[0, intsect]],
                                     vertices[:, edges[1, intsect]],
                                     tol=tol)

            def __min_dist(p):
                md = np.inf
                for pi in [edges[0, edge_counter],
                           edges[1, edge_counter],
                           edges[0, intsect], edges[1, intsect]]:
                    md = min(md, dist_point_pointset(p, vertices[:, pi]))
                return md

            orig_vertex_num = vertices.shape[1]
            orig_edge_num = edges.shape[1]

            if new_pt is None:
                logger.debug('No intersection found')
            else:
                new_pt = snap_to_grid(new_pt, tol=tol)
                # The case of segment intersections need special treatment.
                if new_pt.shape[-1] == 1:
                    logger.debug('Found intersection (%.5f, %.5f)', new_pt[0],
                                  new_pt[1])

                    # Split edge edge_counter (outer loop), unless the
                    # intersection hits an existing point (in practices this
                    # means the intersection runs through an endpoint of the
                    # edge in an L-type configuration, in which case no new point
                    # is needed)
                    md = __min_dist(new_pt)
                    vertices, edges, split_outer_edge,\
                            split = _split_edge(vertices, edges, edge_counter,
                                                new_pt, **kwargs)
                    split_type.append(split)
                    if split_outer_edge > 0:
                        logger.debug('Split outer edge')

                    if edges.shape[1] > orig_edge_num + split_outer_edge:
                        raise ValueError('Have created edge without bookkeeping')
                    # If the outer edge (represented by edge_counter) was split,
                    # e.g. inserted into the list of edges we need to increase the
                    # index of the inner edge
                    intsect += split_outer_edge

                    # Possibly split the inner edge
                    vertices, edges, split_inner_edge, \
                            split = _split_edge(vertices, edges, intsect,
                                                new_pt, **kwargs)
                    if edges.shape[1] > \
                       orig_edge_num + split_inner_edge + split_outer_edge:
                        raise ValueError('Have created edge without bookkeeping')

                    split_type.append(split)
                    if split_inner_edge > 0:
                        logger.debug('Split inner edge')
                    intersections += split_outer_edge + split_inner_edge
                else:
                    # We have found an intersection along a line segment
                    logger.debug('''Found two intersections: (%.5f, %.5f) and
                                    (%.5f, %.5f)''', new_pt[0, 0],
                                    new_pt[1, 0], new_pt[0, 1], new_pt[1, 1])
                    vertices, edges, splits,\
                            s_type = _split_edge(vertices, edges,
                                                 [edge_counter, intsect],
                                                 new_pt, **kwargs)
                    split_type.append(s_type)
                    intersections += splits
                    logger.debug('Split into %i parts', splits)

            # Sanity checks - turned out to be useful for debugging.
            if np.any(np.diff(edges[:2], axis=0) == 0):
                raise ValueError('Have somehow created a point edge')
            if intersections.max() > edges.shape[1]:
                raise ValueError('Intersection pointer outside edge array')

            # We're done with this candidate edge. Increase index of inner loop
            int_counter += 1

        # We're done with all intersections of this loop. increase index of
        # outer loop
        edge_counter += 1
        logger.debug('Edge split into %i new parts', edges.shape[1] -
                     size_before_splitting)

    if verbose > 1:
        logger.info('Edge intersection removal complete. Elapsed time: %g',
                    time.time() - start_time)
        logger.info('Introduced %i new edges', edges.shape[1] - num_edges_orig)

    return vertices, edges

#----------------------------------------------------------
#
# END OF FUNCTIONS RELATED TO SPLITTING OF INTERSECTING LINES IN 2D
#
#-----------------------------------------------------------

def is_ccw_polygon(poly):
    """
    Determine if the vertices of a polygon are sorted counter clockwise.

    The method computes the winding number of the polygon, see
        http://stackoverflow.com/questions/1165647/how-to-determine-if-a-list-of-polygon-points-are-in-clockwise-order
    and
        http://blog.element84.com/polygon-winding.html

    for descriptions of the algorithm.

    The algorithm should work for non-convex polygons. If the polygon is
    self-intersecting (shaped like the number 8), the number returned will
    reflect whether the method is 'mostly' cw or ccw.

    Parameters:
        poly (np.ndarray, 2xn): Polygon vertices.

    Returns:
        boolean, True if the polygon is ccw.

    See also:
        is_ccw_polyline

    Examples:
        >>> is_ccw_polygon(np.array([[0, 1, 0], [0, 0, 1]]))
        True

        >>> is_ccw_polygon(np.array([[0, 0, 1], [0, 1, 0]]))
        False

    """
    p_0 = np.append(poly[0], poly[0, 0])
    p_1 = np.append(poly[1], poly[1, 0])

    num_p = poly.shape[1]
    value = 0
    for i in range(num_p):
        value += (p_1[i+1] + p_1[i]) * (p_0[i+1] - p_0[i])
    return value < 0

#----------------------------------------------------------

def is_ccw_polyline(p1, p2, p3, tol=0, default=False):
    """
    Check if the line segments formed by three points is part of a
    conuter-clockwise circle.

    The test is positiv if p3 lies to left of the line running through p1 and
    p2.

    The function is intended for 2D points; higher-dimensional coordinates will
    be ignored.

    Extensions to lines with more than three points should be straightforward,
    the input points should be merged into a 2d array.

    Parameters:
        p1 (np.ndarray, length 2): Point on dividing line
        p2 (np.ndarray, length 2): Point on dividing line
        p3 (np.ndarray, length 2): Point to be tested
        tol (double, optional): Tolerance used in the comparison, can be used
            to account for rounding errors. Defaults to zero.
        default (boolean, optional): Mode returned if the point is within the
            tolerance. Should be set according to what is desired behavior of
            the function (will vary with application). Defaults to False.

    Returns:
        boolean, true if the points form a ccw polyline.

    See also:
        is_ccw_polygon

    """

    # Compute cross product between p1-p2 and p1-p3. Right hand rule gives that
    # p3 is to the left if the cross product is positive.
    cross_product = (p2[0] - p1[0]) * (p3[1] - p1[1])\
                   -(p2[1] - p1[1]) * (p3[0] - p1[0])

    # Should there be a scaling of the tolerance relative to the distance
    # between the points?

    if np.abs(cross_product) <= tol:
        return default

    return cross_product > 0

#-----------------------------------------------------------------------------

def is_inside_polygon(poly, p, tol=0, default=False):
    """
    Check if a set of points are inside a polygon.

    The method assumes that the polygon is convex.

    Paremeters:
        poly (np.ndarray, 2 x n): vertexes of polygon. The segments are formed by
            connecting subsequent columns of poly
        p (np.ndarray, 2 x n2): Points to be tested.
        tol (double, optional): Tolerance for rounding errors. Defaults to
            zero.
        default (boolean, optional): Default behavior if the point is close to
            the boundary of the polygon. Defaults to False.

    Returns:
        np.ndarray, boolean: Length equal to p, true if the point is inside the
            polygon.

    """
    if p.ndim == 1:
        pt = p.reshape((-1, 1))
    else:
        pt = p

    poly_size = poly.shape[1]

    inside = np.ones(pt.shape[1], dtype=np.bool)
    for i in range(pt.shape[1]):
        for j in range(poly.shape[1]):
            if not is_ccw_polyline(poly[:, j], poly[:, (j+1) % poly_size],
                                   pt[:, i], tol=tol, default=default):
                inside[i] = False
                # No need to check the remaining segments of the polygon.
                break
    return inside

#-----------------------------------------------------------------------------

def lines_intersect(start_1, end_1, start_2, end_2, tol=1e-8):
    """
    Check if two line segments defined by their start end endpoints, intersect.

    The lines are assumed to be in 2D.

    Note that, oposed to other functions related to grid generation such as
    remove_edge_crossings, this function does not use the concept of
    snap_to_grid. This may cause problems at some point, although no issues
    have been discovered so far.

    Implementation note:
        This function can be replaced by a call to segments_intersect_3d. Todo.

    Example:
        >>> lines_intersect([0, 0], [1, 1], [0, 1], [1, 0])
        array([[ 0.5],
           [ 0.5]])

        >>> lines_intersect([0, 0], [1, 0], [0, 1], [1, 1])

    Parameters:
        start_1 (np.ndarray or list): coordinates of start point for first
            line.
        end_1 (np.ndarray or list): coordinates of end point for first line.
        start_2 (np.ndarray or list): coordinates of start point for first
            line.
        end_2 (np.ndarray or list): coordinates of end point for first line.

    Returns:
        np.ndarray (2 x num_pts): coordinates of intersection point, or the
            endpoints of the intersection segments if relevant. In the case of
            a segment, the first point (column) will be closest to start_1.  If
            the lines do not intersect, None is returned.

    Raises:
        ValueError if the start and endpoints of a line are the same.

    """
    start_1 = np.asarray(start_1).astype(np.float)
    end_1 = np.asarray(end_1).astype(np.float)
    start_2 = np.asarray(start_2).astype(np.float)
    end_2 = np.asarray(end_2).astype(np.float)

    # Vectors along first and second line
    d_1 = end_1 - start_1
    d_2 = end_2 - start_2

    length_1 = np.sqrt(np.sum(d_1 * d_1))
    length_2 = np.sqrt(np.sum(d_2 * d_2))

    # Vector between the start points
    d_s = start_2 - start_1

    # An intersection point is characterized by
    #   start_1 + d_1 * t_1 = start_2 + d_2 * t_2
    #
    # which on component form becomes
    #
    #   d_1[0] * t_1 - d_2[0] * t_2 = d_s[0]
    #   d_1[1] * t_1 - d_2[1] * t_2 = d_s[1]
    #
    # First check for solvability of the system (e.g. parallel lines) by the
    # determinant of the matrix.

    discr = d_1[0] *(-d_2[1]) - d_1[1] * (-d_2[0])

    # Check if lines are parallel.
    # The tolerance should be relative to the length of d_1 and d_2
    if np.abs(discr) < tol * length_1 * length_2:
        # The lines are parallel, and will only cross if they are also colinear
        logger.debug('The segments are parallel')
        # Cross product between line 1 and line between start points on line
        start_cross_line = d_s[0] * d_1[1] - d_s[1] * d_1[0]
        if np.abs(start_cross_line) < tol * max(length_1, length_2):
            logger.debug('Lines are colinear')
            # The lines are co-linear

            # Write l1 on the form start_1 + t * d_1, find the parameter value
            # needed for equality with start_2 and end_2
            if np.abs(d_1[0]) > tol * length_1:
                t_start_2 = (start_2[0] - start_1[0])/d_1[0]
                t_end_2 = (end_2[0] - start_1[0])/d_1[0]
            elif np.abs(d_1[1]) > tol * length_2:
                t_start_2 = (start_2[1] - start_1[1])/d_1[1]
                t_end_2 = (end_2[1] - start_1[1])/d_1[1]
            else:
                # d_1 is zero
                logger.error('Found what must be a point-edge')
                raise ValueError('Start and endpoint of line should be\
                                 different')
            if t_start_2 < 0 and t_end_2 < 0:
                logger.debug('Lines are not overlapping')
                return None
            elif t_start_2 > 1 and t_end_2 > 1:
                logger.debug('Lines are not overlapping')
                return None
            # We have an overlap, find its parameter values
            t_min = max(min(t_start_2, t_end_2), 0)
            t_max = min(max(t_start_2, t_end_2), 1)

            if t_max - t_min < tol:
                # It seems this can only happen if they are also equal to 0 or
                # 1, that is, the lines share a single point
                p_1 = start_1 + d_1 * t_min
                logger.debug('Colinear lines share a single point')
                return p_1.reshape((-1, 1))

            logger.debug('Colinear lines intersect along segment')
            p_1 = start_1 + d_1 * t_min
            p_2 = start_1 + d_1 * t_max
            return np.array([[p_1[0], p_2[0]], [p_1[1], p_2[1]]])

        else:
            logger.debug('Lines are not colinear')
            # Lines are parallel, but not colinear
            return None
    else:
        # Solve linear system using Cramer's rule
        t_1 = (d_s[0] * (-d_2[1]) - d_s[1] * (-d_2[0])) / discr
        t_2 = (d_1[0] * d_s[1] - d_1[1] * d_s[0]) / discr

        isect_1 = start_1 + t_1 * d_1
        isect_2 = start_2 + t_2 * d_2
        # Safeguarding
        assert np.allclose(isect_1, isect_2, tol)

        # The intersection lies on both segments if both t_1 and t_2 are on the
        # unit interval.
        # Use tol to allow some approximations
        if t_1 >= -tol and t_1 <= (1 + tol) and \
           t_2 >= -tol and t_2 <= (1 + tol):
            logger.debug('Segment intersection found in one point')
            return np.array([[isect_1[0]], [isect_1[1]]])

        return None

#------------------------------------------------------------------------------#

def segments_intersect_3d(start_1, end_1, start_2, end_2, tol=1e-8):
    """
    Find intersection points (or segments) of two 3d lines.

    Note that, oposed to other functions related to grid generation such as
    remove_edge_crossings, this function does not use the concept of
    snap_to_grid. This may cause problems at some point, although no issues
    have been discovered so far.

    Parameters:
        start_1 (np.ndarray or list): coordinates of start point for first
            line.
        end_1 (np.ndarray or list): coordinates of end point for first line.
        start_2 (np.ndarray or list): coordinates of start point for first
            line.
        end_2 (np.ndarray or list): coordinates of end point for first line.

    Returns:
        np.ndarray, dimension 3xn_pts): coordinates of intersection points
            (number of columns will be either 1 for a point intersection, or 2
            for a segment intersection). If the lines do not intersect, None is
            returned.

    """

    # Convert input to numpy if necessary
    start_1 = np.asarray(start_1).astype(np.float)
    end_1 = np.asarray(end_1).astype(np.float)
    start_2 = np.asarray(start_2).astype(np.float)
    end_2 = np.asarray(end_2).astype(np.float)

    # Short hand for component of start and end points, as well as vectors
    # along lines.
    xs_1 = start_1[0]
    ys_1 = start_1[1]
    zs_1 = start_1[2]

    xe_1 = end_1[0]
    ye_1 = end_1[1]
    ze_1 = end_1[2]

    dx_1 = xe_1 - xs_1
    dy_1 = ye_1 - ys_1
    dz_1 = ze_1 - zs_1

    xs_2 = start_2[0]
    ys_2 = start_2[1]
    zs_2 = start_2[2]

    xe_2 = end_2[0]
    ye_2 = end_2[1]
    ze_2 = end_2[2]

    dx_2 = xe_2 - xs_2
    dy_2 = ye_2 - ys_2
    dz_2 = ze_2 - zs_2

    # The lines are parallel in the x-y plane, but we don't know about the
    # z-direction. CHeck this
    deltas_1 = np.array([dx_1, dy_1, dz_1])
    deltas_2 = np.array([dx_2, dy_2, dz_2])

    # Use masked arrays to avoid divisions by zero
    mask_1 = np.ma.greater(np.abs(deltas_1), tol)
    mask_2 = np.ma.greater(np.abs(deltas_2), tol)

    # Check for two dimensions that are not parallel with at least one line
    mask_sum = mask_1 + mask_2
    if mask_sum.sum() > 1:
        in_discr = np.argwhere(mask_sum)[:2]
    else:
        # We're going to have a zero discreminant anyhow, just pick some dimensions.
        in_discr = np.arange(2)

    not_in_discr = np.setdiff1d(np.arange(3), in_discr)[0]
    discr = deltas_1[in_discr[0]] * deltas_2[in_discr[1]]\
            - deltas_1[in_discr[1]] * deltas_2[in_discr[0]]

    # An intersection will be a solution of the linear system
    #   xs_1 + dx_1 * t_1 = xs_2 + dx_2 * t_2 (1)
    #   ys_1 + dy_1 * t_1 = ys_2 + dy_2 * t_2 (2)
    #
    # In addition, the solution should satisfy
    #   zs_1 + dz_1 * t_1 = zs_2 + dz_2 * t_2 (3)
    #
    # The intersection is on the line segments if 0 <= (t_1, t_2) <= 1

    # Either the lines are parallel in two directions
    if np.abs(discr) < tol:
        # If the lines are (almost) parallel, there is no single intersection,
        # but it may be a segment

        # First check if the third dimension is also parallel, if not, no
        # intersection

        # A first, simple test
        if np.any(mask_1 != mask_2):
            return None

        t = deltas_1[mask_1] / deltas_2[mask_2]

        # Second, test for alignment in all directions
        if not np.allclose(t, t.mean(), tol):
            return None

        # If we have made it this far, the lines are indeed parallel. Next,
        # check that they lay along the same line.
        diff_start = start_2 - start_1

        dstart_x_delta_x = diff_start[1] * deltas_1[2] -\
                           diff_start[2] * deltas_1[1]
        if np.abs(dstart_x_delta_x) > tol:
            return None
        dstart_x_delta_y = diff_start[2] * deltas_1[0] -\
                           diff_start[0] * deltas_1[2]
        if np.abs(dstart_x_delta_y) > tol:
            return None
        dstart_x_delta_z = diff_start[0] * deltas_1[1] -\
                           diff_start[1] * deltas_1[0]
        if np.abs(dstart_x_delta_z) > tol:
            return None

        # For dimensions with an incline, the vector between segment start
        # points should be parallel to the segments.
        # Since the masks are equal, we can use any of them.
        # For dimensions with no incline, the start cooordinates should be the same
        if not np.allclose(start_1[~mask_1], start_2[~mask_1], tol):
            return None

        # We have overlapping lines! finally check if segments are overlapping.

        # Since everything is parallel, it suffices to work with a single coordinate
        s_1 = start_1[mask_1][0]
        e_1 = end_1[mask_1][0]
        s_2 = start_2[mask_1][0]
        e_2 = end_2[mask_1][0]

        max_1 = max(s_1, e_1)
        min_1 = min(s_1, e_1)
        max_2 = max(s_2, e_2)
        min_2 = min(s_2, e_2)

        # Rule out case with non-overlapping segments
        if max_1 < min_2:
            return None
        elif max_2 < min_1:
            return None


        # The lines are overlapping, we need to find their common line
        lines = np.array([s_1, e_1, s_2, e_2])
        sort_ind = np.argsort(lines)

        # The overlap will be between the middle two points in the sorted list
        target = sort_ind[1:3]

        # Array of the full coordinates - same order as lines
        lines_full = np.vstack((start_1, end_1, start_2, end_2)).transpose()
        # Our segment consists of the second and third column. We're done!
        return lines_full[:, target]

    # or we are looking for a point intersection
    else:
        # Solve 2x2 system by Cramer's rule

        discr = deltas_1[in_discr[0]] * (-deltas_2[in_discr[1]]) -\
                deltas_1[in_discr[1]] * (-deltas_2[in_discr[0]])
        t_1 = ((start_2[in_discr[0]] - start_1[in_discr[0]]) \
               * (-deltas_2[in_discr[1]]) - \
               (start_2[in_discr[1]] - start_1[in_discr[1]]) \
               * (-deltas_2[in_discr[0]]))/discr

        t_2 = (deltas_1[in_discr[0]] * (start_2[in_discr[1]] -
                                        start_1[in_discr[1]]) - \
               deltas_1[in_discr[1]] * (start_2[in_discr[0]] -
                                        start_1[in_discr[0]])) / discr

        # Check that we are on line segment
        if t_1 < 0 or t_1 > 1 or t_2 < 0 or t_2 > 1:
            return None

        # Compute the z-coordinates of the intersection points
        z_1_isect = start_1[not_in_discr] + t_1 * deltas_1[not_in_discr]
        z_2_isect = start_2[not_in_discr] + t_2 * deltas_2[not_in_discr]

        if np.abs(z_1_isect - z_2_isect) < tol:
            vec = np.zeros(3)
            vec[in_discr] = start_1[in_discr] + t_1 * deltas_1[in_discr]
            vec[not_in_discr] = z_1_isect
            return vec.reshape((-1, 1))
        else:
            return None

#----------------------------------------------------------------------------#

# Represent the polygon as a sympy polygon
def _np2p(p):
    # Convert a numpy point array (3xn) to sympy points
    if p.ndim == 1:
        return geom.Point(p[:])
    else:
        return [geom.Point(p[:, i]) for i in range(p.shape[1])]

def _p2np(p):
    # Convert sympy points to numpy format. If more than one point, these should be sent as a list
    if isinstance(p, list):
        return np.array(list([i.args for i in p]), dtype='float').transpose()
    else:
        return np.array(list(p.args), dtype='float').reshape((-1, 1))

def _to3D(p):
    # Add a third dimension
    return np.vstack((p, np.zeros(p.shape[1])))

#-------------------------------------------------------------------


def polygon_boundaries_intersect(poly_1, poly_2, tol=1e-8):
    """
    Test for intersection between the bounding segments of two 3D polygons.

    No tests are done for intersections with polygons interiors. The code has
    only been tested for convex polygons, status for non-convex polygons is
    unknown.

    A segment can either be intersected by segments of the other polygon as
     i) a single point
     ii) two points, hit by different segments (cannot be more than 2 for
         convex polygons)
     iii) along a line, if the segments are parallel.

    Note that if the polygons share a vertex, this point will be found multiple
    times (depending on the configuration of the polygons).

    Each intersection is represented as a list of three items. The first two
    are the segment index (numbered according to start point) of the
    intersecting segments. The third is the coordinates of the intersection
    point, this can either be a single point (3x1 nd.array), or a 3x2 array
    with columns representing the same (shared vertex) or different (shared
    segment) points.

    Paremeters:
        poly_1 (np.array, 3 x n_pt): First polygon, assumed to be
        non-intersecting. The closing segment is defined by the last and first
            column.
        poly_2 (np.array, 3 x n_pt): Second polygon, assumed to be
        non-intersecting. The closing segment is defined by the last and first
            column.
        tol (float, optional): Tolerance used for equality.

    Returns:
        list: of intersections. See above for description of data format. If no
        intersections are found, an empty list is returned.

    """

    l_1 = poly_1.shape[1]
    ind_1 = np.append(np.arange(l_1), 0)
    l_2 = poly_2.shape[1]
    ind_2 = np.append(np.arange(l_2), 0)

    isect = []

    for i in range(l_1):
        p_1_1 = poly_1[:, ind_1[i]]
        p_1_2 = poly_1[:, ind_1[i+1]]

        for j in range(l_2):
            p_2_1 = poly_2[:, ind_2[j]]
            p_2_2 = poly_2[:, ind_2[j+1]]
            isect_loc = segments_intersect_3d(p_1_1, p_1_2, p_2_1, p_2_2)
            if isect_loc is not None:
                isect.append([i, j, isect_loc])

    return isect

#----------------------------------------------------------

def polygon_segment_intersect(poly_1, poly_2, tol=1e-8):
    """
    Find intersections between polygons embeded in 3D.

    The intersections are defined as between the interior of the first polygon
    and the boundary of the second.

    TODO:
        1) Also cover case where the one polygon ends in the plane of the other.

    Parameters:
        poly_1 (np.ndarray, 3xn1): Vertexes of polygon, assumed ordered as cw or
            ccw.
        poly_2 (np.ndarray, 3xn2): Vertexes of second polygon, assumed ordered
            as cw or ccw.
        tol (double, optional): Tolerance for when two points are equal.
            Defaults to 1e-8.

    Returns:
        np.ndarray, size 3 x num_isect, coordinates of intersection points; or
            None if no intersection is found (may change to empty array of size
            (3, 0)).

    Raises:
        NotImplementedError if the two polygons overlap in a 2D area. An
        extension should not be difficult, but the function is not intended for
        this use.

    """

    # First translate the points so that the first plane is located at the origin
    center_1 = np.mean(poly_1, axis=1).reshape((-1, 1))
    poly_1 = poly_1 - center_1
    poly_2 = poly_2 - center_1

    # Obtain the rotation matrix that projects p1 to the xy-plane
    rot_p_1 = project_plane_matrix(poly_1)
    irot = rot_p_1.transpose()
    poly_1_xy = rot_p_1.dot(poly_1)

    # Sanity check: The points should lay on a plane
    assert np.all(np.abs(poly_1_xy[2]) < tol)
    # Drop the z-coordinate
    poly_1_xy = poly_1_xy[:2]

    # Make sure the xy-polygon is ccw.
    if not is_ccw_polygon(poly_1_xy):
        poly_1_xy = poly_1_xy[:, ::-1]

    # Rotate the second polygon with the same rotation matrix
    poly_2_rot = rot_p_1.dot(poly_2)

    # If the rotation of whole second point cloud lies on the same side of z=0,
    # there are no intersections.
    if poly_2_rot[2].min() > 0:
        return None
    elif poly_2_rot[2].max() < 0:
        return None

    # Check if the second plane is parallel to the first (same xy-plane)
    dz_2 = poly_2_rot[2].max() - poly_2_rot[2].min()
    if dz_2 < tol:
        if poly_2_rot[2].max() < tol:
            # The polygons are parallel, and in the same plane
            # Represent second polygon by sympy, and use sympy function to
            # detect intersection.
            # Convert the first polygon to sympy format
            poly_1_sp = geom.Polygon(*_np2p(poly_1_xy))
            poly_2_sp = geom.Polygon(*_np2p(poly_2_rot[:2]))

            isect = poly_1_sp.intersection(poly_2_sp)
            if isinstance(isect, list) and len(isect) > 0:
                # It would have been possible to return the intersecting area,
                # but this is not the intended behavior of the function.
                # Instead raise an error, and leave it to the user to deal with
                # this.
                raise NotImplementedError
            else:
                return None
        else:
            # Polygons lies in different parallel planes. No intersection
            return None
    else:
        # Loop over all boundary segments of the second plane. Check if they
        # intersect with the first polygon.
        # TODO: Special treatment of the case where one or two vertexes lies in
        # the plane of the poly_1
        num_p2 = poly_2.shape[1]
        # Roling indexing
        ind = np.append(np.arange(num_p2), np.zeros(1)).astype('int')

        isect = np.empty((3, 0))

        for i in range(num_p2):

            # Coordinates of this segment
            pt_1 = poly_2_rot[:, ind[i]]
            pt_2 = poly_2_rot[:, ind[i+1]]

            # Check if segment crosses z=0 in the rotated coordinates
            if max(pt_1[2], pt_2[2]) < 0 or min(pt_1[2], pt_2[2]) > 0:
                continue

            dx = pt_2[0] - pt_1[0]
            dy = pt_2[1] - pt_1[1]
            dz = pt_2[2] - pt_1[2]
            if np.abs(dz) > tol:
                # We are on a plane, and we know that dz_2 is non-zero, so all
                # individiual segments must have an incline.
                # Parametrize the line, find parameter value for intersection
                # with z=0.
                t = (-pt_1[2] - 0) / dz

                # Sanity check. We have ruled out segments not crossing the
                # origin above.
                assert t >= 0 and t <= 1

                # x and y-coordinate for z=0
                x0 = pt_1[0] + dx * t
                y0 = pt_1[1] + dy * t
                # Representation as point
                p_00 = np.array([x0, y0]).reshape((-1, 1))

                # Check if the first polygon encloses the point. If the
                # intersection is on the border, this will not be detected.

                if is_inside_polygon(poly_1_xy, p_00, tol=tol):
                    # Back to physical coordinates by 1) expand to 3D, 2)
                    # inverse rotation, 3) translate to original coordinate.
                    isect = np.hstack((isect, irot.dot(_to3D(p_00)) +
                                       center_1))
        if isect.shape[1] == 0:
            isect = None

        return isect


def is_planar(pts, normal=None):
    """ Check if the points lie on a plane.

    Parameters:
    pts (np.ndarray, 3xn): the points.
    normal: (optional) the normal of the plane, otherwise three points are
        required.

    Returns:
    check, bool, if the points lie on a plane or not.

    """

    if normal is None:
        normal = compute_normal(pts)
    else:
        normal = normal / np.linalg.norm(normal)

    check = np.array([np.isclose(np.dot(normal, pts[:, 0] - p), 0) \
                      for p in pts[:, 1:].T], dtype=np.bool)
    return np.all(check)

#------------------------------------------------------------------------------#

def project_plane_matrix(pts, normal=None):
    """ Project the points on a plane using local coordinates.

    The projected points are computed by a dot product.
    example: np.dot( R, pts )

    Parameters:
    pts (np.ndarray, 3xn): the points.
    normal: (optional) the normal of the plane, otherwise three points are
        required.

    Returns:
    np.ndarray, 3x3, projection matrix.

    """

    if normal is None:
        normal = compute_normal(pts)
    else:
        normal = normal / np.linalg.norm(normal)

    reference = np.array([0., 0., 1.])
    angle = np.arccos(np.dot(normal, reference))
    vect = np.cross(normal, reference)
    return rot(angle, vect)

#------------------------------------------------------------------------------#

def rot(a, vect):
    """ Compute the rotation matrix about a vector by an angle using the matrix
    form of Rodrigues formula.

    Parameters:
    a: double, the angle.
    vect: np.array, 1x3, the vector.

    Returns:
    matrix: np.ndarray, 3x3, the rotation matrix.

    """
    if np.allclose(vect, [0., 0., 0.]):
        return np.identity(3)
    vect = vect / np.linalg.norm(vect)

    # Prioritize readability over PEP0008 whitespaces.
    # pylint: disable=bad-whitespace
    W = np.array( [[       0., -vect[2],  vect[1]],
                   [  vect[2],       0., -vect[0]],
                   [ -vect[1],  vect[0],       0. ]])
    return np.identity(3) + np.sin(a)*W + \
           (1.-np.cos(a)) * np.linalg.matrix_power(W, 2)

#------------------------------------------------------------------------------#

def normal_matrix(pts=None, normal=None):
    """ Compute the normal projection matrix of a plane.

    The algorithm assume that the points lie on a plane.
    Three non-aligned points are required.

    Either points or normal are mandatory.

    Parameters:
    pts (optional): np.ndarray, 3xn, the points. Need n > 2.
    normal (optional): np.array, 1x3, the normal.

    Returns:
    normal matrix: np.array, 3x3, the normal matrix.

    """
    if normal is not None:
        normal = normal / np.linalg.norm(normal)
    elif pts is not None:
        normal = compute_normal(pts)
    else:
        assert False, "Points or normal are mandatory"

    return np.tensordot(normal, normal, axes=0)

#------------------------------------------------------------------------------#

def tangent_matrix(pts=None, normal=None):
    """ Compute the tangential projection matrix of a plane.

    The algorithm assume that the points lie on a plane.
    Three non-aligned points are required.

    Either points or normal are mandatory.

    Parameters:
    pts (optional): np.ndarray, 3xn, the points. Need n > 2.
    normal (optional): np.array, 1x3, the normal.

    Returns:
    tangential matrix: np.array, 3x3, the tangential matrix.

    """
    return np.eye(3) - normal_matrix(pts, normal)

#------------------------------------------------------------------------------#

def compute_normal(pts):
    """ Compute the normal of a set of points.

    The algorithm assume that the points lie on a plane.
    Three non-aligned points are required.

    Parameters:
    pts: np.ndarray, 3xn, the points. Need n > 2.

    Returns:
    normal: np.array, 1x3, the normal.

    """

    assert pts.shape[1] > 2
    normal = np.cross(pts[:, 0] - pts[:, 1], compute_tangent(pts))
    if np.allclose(normal, np.zeros(3)):
        return compute_normal(pts[:, 1:])
    return normal / np.linalg.norm(normal)

#------------------------------------------------------------------------------#

def compute_normals_1d(pts):
    t = compute_tangent(pts)
    n = np.array([t[1], -t[0], 0]) / np.sqrt(t[0]**2+t[1]**2)
    return np.r_['1,2,0', n, np.dot(rot(np.pi/2., t), n)]

#------------------------------------------------------------------------------#

def compute_tangent(pts):
    """ Compute a tangent vector of a set of points.

    The algorithm assume that the points lie on a plane.

    Parameters:
    pts: np.ndarray, 3xn, the points.

    Returns:
    tangent: np.array, 1x3, the tangent.

    """

    mean_pts = np.mean(pts, axis=1).reshape((-1, 1))
    # Set of possible tangent vector. We can pick any of these, as long as it
    # is nonzero
    tangent = pts - mean_pts
    # Find the point that is furthest away from the mean point
    max_ind = np.argmax(np.sum(tangent**2, axis=0))
    tangent = tangent[:, max_ind]
    assert not np.allclose(tangent, np.zeros(3))
    return tangent / np.linalg.norm(tangent)

#------------------------------------------------------------------------------#

def is_collinear(pts, tol=1e-5):
    """ Check if the points lie on a line.

    Parameters:
        pts (np.ndarray, 3xn): the points.
        tol (double, optional): Absolute tolerance used in comparison.
            Defaults to 1e-5.

    Returns:
        boolean, True if the points lie on a line.

    """

    assert pts.shape[1] > 1
    if pts.shape[1] == 2:
        return True

    pt0 = pts[:, 0]
    pt1 = pts[:, 1]

    dist = 0
    for i in np.arange(pts.shape[1]):
        for j in np.arange(i+1, pts.shape[1]):
            dist = max(dist, np.linalg.norm(pts[:, i] - pts[:, j]))

    coll = np.array([np.linalg.norm(np.cross(p - pt0, pt1 - pt0)) \
             for p in pts[:, 1:-1].T])/dist
    return np.allclose(coll, np.zeros(coll.size), atol=tol, rtol=0)

#------------------------------------------------------------------------------#

def map_grid(g):
    """ If a 2d or a 1d grid is passed, the function return the cell_centers,
    face_normals, and face_centers using local coordinates. If a 3d grid is
    passed nothing is applied. The return vectors have a reduced number of rows.

    Parameters:
    g (grid): the grid.

    Returns:
    cell_centers: (g.dim x g.num_cells) the mapped centers of the cells.
    face_normals: (g.dim x g.num_faces) the mapped normals of the faces.
    face_centers: (g.dim x g.num_faces) the mapped centers of the faces.
    R: (3 x 3) the rotation matrix used.
    dim: indicates which are the dimensions active.
    nodes: (g.dim x g.num_nodes) the mapped nodes.

    """
    cell_centers = g.cell_centers
    face_normals = g.face_normals
    face_centers = g.face_centers
    nodes = g.nodes
    R = np.eye(3)

    if g.dim == 0 or g.dim == 3:
        return cell_centers, face_normals, face_centers, R,\
               np.ones(3, dtype=bool), nodes

    if g.dim == 1 or g.dim == 2:
        v = compute_normal(g.nodes) if g.dim == 2 else compute_tangent(g.nodes)
        R = project_plane_matrix(g.nodes, v)
        face_centers = np.dot(R, face_centers)
        dim = np.logical_not(np.isclose(np.sum(np.abs(face_centers.T-
                                                      face_centers[:, 0]),
                                               axis=0), 0))
        assert g.dim == np.sum(dim)
        face_centers = face_centers[dim, :]
        cell_centers = np.dot(R, cell_centers)[dim, :]
        face_normals = np.dot(R, face_normals)[dim, :]
        nodes = np.dot(R, nodes)[dim, :]

    return cell_centers, face_normals, face_centers, R, dim, nodes

#------------------------------------------------------------------------------#

def dist_segment_set(start, end):
    """ Compute distance and closest points between sets of line segments.

    Parameters:
        start (np.array, nd x num_segments): Start points of segments.
        end (np.array, nd x num_segments): End points of segments.

    Returns:
        np.array, num_segments x num_segments: Distances between segments.
        np.array, num_segments x num_segments x nd: For segment i and j,
            element [i, j] gives the point on i closest to segment j.

    """
    if start.size < 4:
        start = start.reshape((-1, 1))
    if end.size < 4:
        end = end.reshape((-1, 1))

    nd = start.shape[0]
    ns = start.shape[1]

    d = np.zeros((ns, ns))
    cp = np.zeros((ns, ns, nd))

    for i in range(ns):
        cp[i, i, :] = start[:, i] + 0.5 * (end[:, i] - start[:, i])
        for j in range(i+1, ns):
            dl, cpi, cpj = dist_two_segments(start[:, i], end[:, i],
                                             start[:, j], end[:, j])
<<<<<<< HEAD
            d[i, j] = d
            d[j, i] = d
=======
            d[i, j] = dl
            d[j, i] = dl
>>>>>>> 93abd3a2
            cp[i, j, :] = cpi
            cp[j, i, :] = cpj

    return d, cp

#------------------------------------------------------------------------------#

<<<<<<< HEAD
=======
def dist_segment_segment_set(start, end, start_set, end_set):
    """ Compute distance and closest points between a segment and a set of
    segments.

    Parameters:

    """
    if start.size < 4:
        start = start.reshape((-1, 1))
    if end.size < 4:
        end = end.reshape((-1, 1))

    nd = start.shape[0]
    ns = start_set.shape[1]

    d = np.zeros( ns)
    cp_set = np.zeros(( nd, ns))
    cp = np.zeros((nd, ns))

    for i in range(ns):
        dl, cpi, cpj = dist_two_segments(start, end, start_set[:, j],
                                         end_set[:, j])
        d[i] = dl
        cp[:, i] = cpi
        cp_set[:, i] = cpj

    return d, cp, cp_set

#------------------------------------------------------------------------------#

>>>>>>> 93abd3a2
def dist_two_segments(s1_start, s1_end, s2_start, s2_end):
    """
    Compute the distance between two line segments.

    Also find the closest point on each of the two segments. In the case where
    the closest points are not unique (parallel lines), points somewhere along
    the segments are returned.

    The implementaion is based on http://geomalgorithms.com/a07-_distance.html
    (C++ code can be found somewhere on the page). Also confer that page for
    explanation of the algorithm.

    Implementation note:
        It should be possible to rewrite the algorithm to allow for one of (or
        both?) segments to be a set of segments, thus exploiting
        vectorization.

    Parameters:
        s1_start (np.array, size nd): Start point for the first segment
        s1_end (np.array, size nd): End point for the first segment
        s2_start (np.array, size nd): Start point for the second segment
        s2_end (np.array, size nd): End point for the second segment

    Returns:
        double: Minimum distance between the segments
        np.array (size nd): Closest point on the first segment
        np.array (size nd): Closest point on the second segment

    """

    # Variable used to fine almost parallel lines. Sensitivity to this value has not been tested.
    SMALL_TOLERANCE = 1e-6

    # For the rest of the algorithm, see the webpage referred to above for details.
    d1 = s1_end - s1_start
    d2 = s2_end - s2_start
    d_starts = s1_start - s2_start

    dot_1_1 = d1.dot(d1)
    dot_1_2 = d1.dot(d2)
    dot_2_2 = d2.dot(d2)
    dot_1_starts = d1.dot(d_starts)
    dot_2_starts = d2.dot(d_starts)
    discr = dot_1_1 * dot_2_2 - dot_1_2 ** 2
    # Sanity check
    assert discr >= 0

    sc = sN = sD = discr
    tc = tN = tD = discr

    if discr < SMALL_TOLERANCE:
        sN = 0
        sD = 1
        tN = dot_2_starts
        tD = dot_2_2
    else:
        sN = dot_1_2 * dot_2_starts - dot_2_2 * dot_1_starts
        tN = dot_1_1 * dot_2_starts - dot_1_2 * dot_1_starts
        if sN < 0.0:        # sc < 0 => the s=0 edge is visible
            sN = 0.0
            tN = dot_2_starts
            tD = dot_2_2

        elif sN > sD:   # sc > 1  => the s=1 edge is visible
            sN = sD
            tN = dot_1_2 + dot_2_starts
            tD = dot_2_2

    if tN < 0.0:            # tc < 0 => the t=0 edge is visible
        tN = 0.0
        # recompute sc for this edge
        if -dot_1_starts < 0.0:
            sN = 0.0
        elif -dot_1_starts > dot_1_1:
            sN = sD
        else:
            sN = -dot_1_starts
            sD = dot_1_1
    elif tN > tD:       # tc > 1  => the t=1 edge is visible
        tN = tD
        # recompute sc for this edge
        if (-dot_1_starts + dot_1_2) < 0.0:
            sN = 0
        elif (-dot_1_starts+ dot_1_2) > dot_1_1:
            sN = sD
        else:
            sN = (-dot_1_starts + dot_1_2)
            sD = dot_1_1

    # finally do the division to get sc and tc
    if abs(sN) < SMALL_TOLERANCE:
        sc = 0.0
    else:
        sc = sN / sD
    if abs(tN) < SMALL_TOLERANCE:
        tc = 0.0
    else:
        tc = tN / tD

    # get the difference of the two closest points
    dist = d_starts + sc * d1 - tc * d2

    cp1 = s1_start + d1 * sc
    cp2 = s2_start + d2 * tc

    return np.sqrt(dist.dot(dist)), cp1, cp2

#-----------------------------------------------------------------------------

def dist_points_segments(p, start, end):
    """ Compute distances between points and line segments.

    Also return closest points on the segments.

    Parameters:
        p (np.array, ndxn): Individual points
        start (np.ndarray, nd x n_segments): Start points of segments.
        end (np.ndarray, nd x n_segments): End point of segments

    Returns:
        np.array, num_points x num_segments: Distances.
        np.array, num-points x num_segments x nd: Points on the segments
            closest to the individual points.

    """
    if start.size < 4:
        start = start.reshape((-1, 1))
        end = end.reshape((-1, 1))
    if p.size < 4:
        p = p.reshape((-1, 1))

    num_p = p.shape[1]
    num_l = start.shape[1]
    d = np.zeros((num_p, num_l))

    line = end - start
    lengths = np.sqrt(np.sum(line * line, axis=0))

    nd = p.shape[0]
    # Closest points
    cp = np.zeros((num_p, num_l, nd))

    for pi in range(num_p):
        # Project the vectors from start to point onto the line, and compute
        # relative length
        v = p[:, pi].reshape((-1, 1)) - start
        proj = np.sum(v * line, axis=0) / lengths**2

        # Projections with length less than zero have the closest point at
        # start
        less = np.ma.less_equal(proj, 0)
        d[pi, less] = dist_point_pointset(p[:, pi], start[:, less])
        cp[pi, less, :] = np.swapaxes(start[:, less], 1, 0)
        # Similarly, above one signifies closest to end
        above = np.ma.greater_equal(proj, 1)
        d[pi, above] = dist_point_pointset(p[:, pi], end[:, above])
        cp[pi, above, :] = np.swapaxes(end[:, above], 1, 0)

        # Points inbetween
        between = np.logical_not(np.logical_or(less, above).data)
        proj_p = start[:, between] + proj[between] * line[:, between]
        d[pi, between] = dist_point_pointset(p[:, pi], proj_p)
        cp[pi, between, :] = np.swapaxes(proj_p, 1, 0)

    return d, cp


#-----------------------------------------------------------------------------

def dist_point_pointset(p, pset, exponent=2):
    """
    Compute distance between a point and a set of points.

    Parameters:
        p (np.ndarray): Point from which distances will be computed
        pset (nd.array): Point cloud to which we compute distances
        exponent (double, optional): Exponent of the norm used. Defaults to 2.

    Return:
        np.ndarray: Array of distances.

    """

    # If p is 1D, do a reshape to facilitate broadcasting, but on a copy
    if p.ndim == 1:
        pt = p.reshape((-1, 1))
    else:
        pt = p

    # If the point cloud is a single point, it should still be a ndx1 array.
    if pset.size == 0:
        # In case of empty sets, return an empty zero
        return np.zeros(0)
    elif pset.size < 4:
        pset_copy = pset.reshape((-1, 1))
    else:
        # Call it a copy, even though it isn't
        pset_copy = pset

    return np.power(np.sum(np.power(np.abs(pt - pset_copy), exponent),
                           axis=0), 1/exponent)

#----------------------------------------------------------------------------#

def dist_pointset(p):
    """ Compute mutual distance between all points in a point set.

    Parameters:
        p (np.ndarray, 3xn): Points

    Returns:
        np.array (nxn): Distance between points.
    """
    if p.size > 3:
        n = p.shape[1]
    else:
        n = 1
        p = p.reshape((-1, 1))

    d = np.zeros((n, n))
    for i in range(n):
        d[i] = dist_point_pointset(p[:, i], p)

    return d

#----------------------------------------------------------------------------#

def dist_points_polygon(p, poly, tol=1e-5):
    """ Compute distance from points to a polygon. Also find closest point on
    the polygon.

    The computation is split into two, the closest point can either be in the
    interior, or at the boundary of the point.

    Parameters:
        p (np.array, nd x n_pts): Points for which we will compute distances.
        poly (np.array, nd x n_vertexes): Vertexes of polygon. Edges are formed
            by subsequent points.

    Returns:
        np.array (n_pts): Distance from points to polygon
        np.array (nd x n_pts): For each point, the closest point on the
            polygon.
<<<<<<< HEAD
=======
        np.array (n_pts, bool): True if the point is found in the interior,
            false if on a bounding segment.
>>>>>>> 93abd3a2

    """


    if p.size < 4:
        p.reshape((-1, 1))

    num_p = p.shape[1]
    num_vert = poly.shape[1]
    nd = p.shape[0]

    # First translate the points so that the first plane is located at the origin
    center = np.mean(poly, axis=1).reshape((-1, 1))
    # Compute copies of polygon and point in new coordinate system
    orig_poly = poly
    poly = poly - center
    orig_p = p
    p = p - center

    # Obtain the rotation matrix that projects p1 to the xy-plane
    rot_p = project_plane_matrix(poly)
    irot = rot_p.transpose()
    poly_rot = rot_p.dot(poly)

    # Sanity check: The points should lay on a plane
    assert np.all(np.abs(poly_rot[2]) < tol)

    poly_xy = poly_rot[:2]

    # Make sure the xy-polygon is ccw.
    if not is_ccw_polygon(poly_xy):
        poly_1_xy = poly_xy[:, ::-1]

    # Rotate the point set, using the same coordinate system.
    p = rot_p.dot(p)

    in_poly = is_inside_polygon(poly_xy, p)

    # Distances
    d = np.zeros(num_p)
    # Closest points
    cp = np.zeros((nd, num_p))

    # For points that are located inside the extrusion of the polygon, the
    # distance is simply the z-coordinate
    d[in_poly] = np.abs(p[2, in_poly])

    # The corresponding closest points are found by inverse rotation of the
    # closest point on the polygon
    cp_inpoly = p[:, in_poly]
    if cp_inpoly.size == 3:
        cp_inpoly = cp_inpoly.reshape((-1, 1))
    cp_inpoly[2, :] = 0
    cp[:, in_poly] = center + irot.dot(cp_inpoly)

    if np.all(in_poly):
<<<<<<< HEAD
        return d, cp
=======
        return d, cp, in_poly
>>>>>>> 93abd3a2

    # Next, points that are outside the extruded polygons. These will have
    # their closest point among one of the edges
    start = orig_poly
    end = orig_poly[:, (1 + np.arange(num_vert)) % num_vert]

    outside_poly = np.where(np.logical_not(in_poly))[0]

    d_outside, p_outside = dist_points_segments(orig_p[:, outside_poly], start,
                                                end)

    for i, pi in enumerate(outside_poly):
        mi = np.argmin(d_outside[i])
        d[pi] = d_outside[i, mi]
        cp[:, pi] = p_outside[i, mi, :]

<<<<<<< HEAD
    return d, cp
=======
    return d, cp, in_poly
>>>>>>> 93abd3a2

#----------------------------------------------------------------------------#

def dist_segments_polygon(start, end, poly, tol=1e-5):
    """ Compute the distance from line segments to a polygon.

    Parameters:
        start (np.array, nd x num_segments): One endpoint of segments
        end (np.array, nd x num_segments): Other endpoint of segments
        poly (np.array, nd x n_vert): Vertexes of polygon.

    Returns:
        np.ndarray, double: Distance from segment to polygon.
        np.array, nd x num_segments: Closest point.
    """
    if start.size < 4:
        start = start.reshape((-1, 1))
    if end.size < 4:
        end = end.reshape((-1, 1))

    num_p = start.shape[1]
    num_vert = poly.shape[1]
    nd = start.shape[0]

    d = np.zeros(num_p)
    cp = np.zeros((nd, num_p))

    # First translate the points so that the first plane is located at the origin
    center = np.mean(poly, axis=1).reshape((-1, 1))
    # Compute copies of polygon and point in new coordinate system
    orig_poly = poly
    orig_start = start
    orig_end = end

    poly = poly - center
    start  = start - center
    end = end - center

    # Obtain the rotation matrix that projects p1 to the xy-plane
    rot_p = project_plane_matrix(poly)
    irot = rot_p.transpose()
    poly_rot = rot_p.dot(poly)

    # Sanity check: The points should lay on a plane
    assert np.all(np.abs(poly_rot[2]) < tol)

    poly_xy = poly_rot[:2]

    # Make sure the xy-polygon is ccw.
    if not is_ccw_polygon(poly_xy):
        poly_1_xy = poly_xy[:, ::-1]

    # Rotate the point set, using the same coordinate system.
    start = rot_p.dot(start)
    end = rot_p.dot(end)

    dz = end[2] - start[2]
    non_zero_incline = np.abs(dz) > tol

    # Parametrization along line of intersection point
    t = 0 * dz

    # Intersection point for segments with non-zero incline
    t[non_zero_incline] = -start[2, non_zero_incline]\
                          / dz[non_zero_incline]
    # Segments with z=0 along the segment
    zero_along_segment = np.logical_and(non_zero_incline,
                                        np.logical_and(t>=0,
                                                       t<=1).astype(np.bool))

    x0 = start +  (end - start) * t
    # Check if zero point is inside the polygon
    inside = is_inside_polygon(poly_xy, x0[:2])
    crosses = np.logical_and(inside, zero_along_segment)

    # For points with zero incline, the z-coordinate should be zero for the
    # point to be inside
    segment_in_plane = np.logical_and(np.abs(start[2]) < tol,
                                      np.logical_not(non_zero_incline))
    # Check if either start or endpoint is inside the polygon. This leaves the
    # option of the segment crossing the polygon within the plane, but this
    # will be handled by the crossing of segments below
    endpoint_in_polygon = np.logical_or(is_inside_polygon(poly_xy, start[:2]),
                                        is_inside_polygon(poly_xy, end[:2]))

    segment_in_polygon = np.logical_and(segment_in_plane, endpoint_in_polygon)

    intersects = np.logical_or(crosses, segment_in_polygon)

    x0[2, intersects] = 0
    cp[:, intersects] = center + irot.dot(x0[:, intersects])

    # Check if we're done, or if we should consider proximity to polygon
    # segments
    if np.all(intersects):
        # The distance is known to be zero, so no need to set it
        return d, cp

    not_found = np.where(np.logical_not(intersects))[0]

    # If we reach this, the minimum is not zero for all segments. The point
    # with minimum distance is then either 1) one endpoint of the segments
    # (point-polygon), 2) found as a segment-segment minimum (segment and
    # boundary of polygon), or 3) anywhere along the segment parallel with
    # polygon.
    poly = orig_poly
    start = orig_start
    end = orig_end

    # Distance from endpoints to 
<<<<<<< HEAD
    d_start_poly, cp_s_p = dist_points_polygon(start, poly)
    d_end_poly, cp_e_p = dist_points_polygon(end, poly)
=======
    d_start_poly, cp_s_p, s_in_poly = dist_points_polygon(start, poly)
    d_end_poly, cp_e_p, e_in_poly = dist_points_polygon(end, poly)
>>>>>>> 93abd3a2

    # Loop over all segments that did not cross the polygon. The minimum is
    # found either by the endpoints, or as between two segments.
    for si in not_found:
        md = d_start_poly[si]
        cp_l = cp_s_p

        if d_end_poly[si] < md:
            md = d_end_poly
            cp_l = cp_e_p

        # Loop over polygon segments
        for poly_i in range(num_vert):
            ds, cp_s, _ = dist_two_segments(start[:, si], end[:, si],
                                            poly[:, poly_i],
                                            poly[:, (poly_i+1) % num_vert])
            if ds < md:
                md = ds
                cp_l = cp_s

        # By now, we have found the minimum
        d[si] = md
        cp[:, si] = cp_l.reshape((1, -1))

    return d, cp
#----------------------------------------------------------------------------#

#------------------------------------------------------------------------------#

def distance_point_segment(pt, start, end):
    """
    Compute the minimum distance between a point and a segment.

    Parameters:
        pt: the point
        start: a point representing one extreme of the segment.
        end: the second point representing the segment.
    Returns:
        distance: the minimum distance between the point and the segment.
        intersect: point of intersection
    """
    pt_shift = end - start
    length = np.dot(pt_shift, pt_shift)
    u = np.dot(pt - start, pt_shift) / (length if length != 0 else 1)
    dx = start + np.clip(u, 0., 1.) * pt_shift - pt

    return np.sqrt(np.dot(dx, dx)), dx + pt

#------------------------------------------------------------------------------#

def argsort_point_on_line(pts, tol=1e-5):
    """
    Return the indexes of the point according to their position on a line.
    The first point in the list has to be on of the extrema of the line.

    Parameters:
        pts: the list of points
    Returns:
        argsort: the indexes of the points
    """
    assert pts.shape[1] > 1
    assert is_collinear(pts, tol)
    delta = np.tile(pts[:, 0], (pts.shape[1], 1)).T - pts
    return np.argsort(np.abs(np.einsum('ij,ij->j', delta, delta)))

#------------------------------------------------------------------------------#

if __name__ == "__main__":
    import doctest
    doctest.testmod()<|MERGE_RESOLUTION|>--- conflicted
+++ resolved
@@ -1662,13 +1662,8 @@
         for j in range(i+1, ns):
             dl, cpi, cpj = dist_two_segments(start[:, i], end[:, i],
                                              start[:, j], end[:, j])
-<<<<<<< HEAD
-            d[i, j] = d
-            d[j, i] = d
-=======
             d[i, j] = dl
             d[j, i] = dl
->>>>>>> 93abd3a2
             cp[i, j, :] = cpi
             cp[j, i, :] = cpj
 
@@ -1676,8 +1671,6 @@
 
 #------------------------------------------------------------------------------#
 
-<<<<<<< HEAD
-=======
 def dist_segment_segment_set(start, end, start_set, end_set):
     """ Compute distance and closest points between a segment and a set of
     segments.
@@ -1708,7 +1701,6 @@
 
 #------------------------------------------------------------------------------#
 
->>>>>>> 93abd3a2
 def dist_two_segments(s1_start, s1_end, s2_start, s2_end):
     """
     Compute the distance between two line segments.
@@ -1952,11 +1944,8 @@
         np.array (n_pts): Distance from points to polygon
         np.array (nd x n_pts): For each point, the closest point on the
             polygon.
-<<<<<<< HEAD
-=======
         np.array (n_pts, bool): True if the point is found in the interior,
             false if on a bounding segment.
->>>>>>> 93abd3a2
 
     """
 
@@ -2013,11 +2002,7 @@
     cp[:, in_poly] = center + irot.dot(cp_inpoly)
 
     if np.all(in_poly):
-<<<<<<< HEAD
-        return d, cp
-=======
         return d, cp, in_poly
->>>>>>> 93abd3a2
 
     # Next, points that are outside the extruded polygons. These will have
     # their closest point among one of the edges
@@ -2034,11 +2019,7 @@
         d[pi] = d_outside[i, mi]
         cp[:, pi] = p_outside[i, mi, :]
 
-<<<<<<< HEAD
-    return d, cp
-=======
     return d, cp, in_poly
->>>>>>> 93abd3a2
 
 #----------------------------------------------------------------------------#
 
@@ -2149,13 +2130,8 @@
     end = orig_end
 
     # Distance from endpoints to 
-<<<<<<< HEAD
-    d_start_poly, cp_s_p = dist_points_polygon(start, poly)
-    d_end_poly, cp_e_p = dist_points_polygon(end, poly)
-=======
     d_start_poly, cp_s_p, s_in_poly = dist_points_polygon(start, poly)
     d_end_poly, cp_e_p, e_in_poly = dist_points_polygon(end, poly)
->>>>>>> 93abd3a2
 
     # Loop over all segments that did not cross the polygon. The minimum is
     # found either by the endpoints, or as between two segments.
