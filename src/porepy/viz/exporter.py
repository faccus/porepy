"""
Module for data IO from and to vtu format via meshio.

"""
from __future__ import annotations

import os
import sys
import xml.etree.ElementTree as ET
from collections import namedtuple
from pathlib import Path
from typing import Any, Dict, Iterable, List, Optional, Tuple, Union

import meshio
import numpy as np
from deepdiff import DeepDiff

import porepy as pp

# Object type to store data to export.
Field = namedtuple("Field", ["name", "values"])

# Object for managing meshio-relevant data, as well as a container for its storage,
# taking dimensions as inputs. Since 0d grids are stored as 'None', allow for such
# values.
Meshio_Geom = namedtuple("Meshio_Geom", ["pts", "connectivity", "cell_ids"])
MD_Meshio_Geom = Dict[int, Union[None, Meshio_Geom]]

# All allowed data structures to define data for exporting
DataInput = Union[
    # Keys for states
    str,
    # Subdomain specific data types
    Tuple[List[pp.Grid], str],
    Tuple[pp.Grid, str, np.ndarray],
    Tuple[str, np.ndarray],
    # Interface specific data types
    Tuple[List[pp.MortarGrid], str],
    Tuple[pp.MortarGrid, str, np.ndarray],
]

# Data structure in which data is stored after preprocessing
SubdomainData = Dict[Tuple[pp.Grid, str], np.ndarray]
InterfaceData = Dict[Tuple[pp.MortarGrid, str], np.ndarray]


class Exporter:
    """Class for convering internal grid and data structures to meshio format, allowing
    to export and import data (and grid - only export) to and from vtu format.

    The Exporter allows for various ways to express which state variables, on which
    grids, and which extra data should be exported. A thorough demonstration is
    available as a dedicated tutorial. Check out tutorials/exporter.ipynb.

    In general, pvd files gather data exported in separate files, including data on
    differently dimensioned grids, constant data, and finally time steps. For
    transient simulations with multiple time steps, a single pvd file takes care of
    the ordering of all printed vtu files.

    In the case of different keywords, change the file name with "change_name".

    NOTE: the following names are reserved for constant data exporting and should not
    be used otherwise (otherwise data is overwritten): grid_dim, is_mortar,
    mortar_side, cell_id, subdomain_id, interface_id.

    Parameters:
        grid: Subdomain or mixed-dimensional grid containing all mesh information
            (and data in the latter case) to be exported.
        file_name: Basis for file names used for storing the output.
        folder_name: Name of the folder in which files are stored.
        kwargs: Optional keywords arguments:
            fixed_grid (boolean): to control whether the grid may be redefined later
                (default True).
            binary (boolean): controlling whether data is stored in binary format
                (default True).
            export_constants_separately (boolean): controlling whether
                constant data is exported in separate files, which may be of
                interest when exporting large data sets (in particular of constant
                data) for many time steps (default True); note, however, that the
                mesh is exported to each vtu file, which may also require
                significant amount of storage.

    Raises:
        TypeError: If grid has other type than :class:`~pp.grids.grid.Grid` or
            :class:`~pp.grids.md_grid.MixedDimensionalGrid`.
        TypeError: If kwargs contains unexpected keyword arguments.

    Examples:
        # Here, merely a brief demonstration of the use of Exporter is presented.

        # If you need to export the solution with key "pressure" on a single grid:
        save = Exporter(g, "solution", folder_name="results")
        save.write_vtu(["pressure"])

        # In a time loop, if you need to export solutions with keys "pressure" and
        # "displacement" stored in a mixed-dimensional grid, do:

        save = Exporter(mdg, "solution", folder_name="results")
        while time:
            save.write_vtu(["pressure", "displacement"], time_step=i)
        save.write_pvd(times)

        # where times is a list of actual times (not time steps), associated to the
        # previously exported time steps. If times is not provided the time steps will
        # be used instead.

    """

    def __init__(
        self,
        grid: Union[pp.Grid, pp.MixedDimensionalGrid],
        file_name: str,
        folder_name: Optional[str] = None,
        length_scale: float = 1.0,
        **kwargs,
    ) -> None:
        # Exporter is operating on mixed-dimensional grids. Convert to such.
        if isinstance(grid, pp.Grid):
            self._mdg: pp.MixedDimensionalGrid = pp.MixedDimensionalGrid()
            """Mixed-dimensional grid representation of the input grid."""

            self._mdg.add_subdomains(grid)
        elif isinstance(grid, pp.MixedDimensionalGrid):
            self._mdg = grid
        else:
            raise TypeError(
                "Exporter only supports subdomain and mixed-dimensional grids."
            )

        # Store target location for storing vtu and pvd files.
        self._file_name: str = file_name
        """Prefix for output files."""

        self._folder_name: Optional[str] = folder_name
        """Folder name for output."""

        # Check for optional keywords
        self._fixed_grid: bool = kwargs.pop("fixed_grid", True)
        """Flag controlling the grid is fixed."""

        self._binary: bool = kwargs.pop("binary", True)
        """Flag controlling whether data is stored in binary format."""

        self._export_constants_separately: bool = kwargs.pop(
            "export_constants_separately", True
        )
        """Flag controlling whether constant data is exported to a separate file."""

        self._length_scale: float = length_scale
        """Length scale for the grid. All coordinates are multiplied by this value
        before exporting.

        """

        if kwargs:
            msg = "Exporter() got unexpected keyword argument '{}'"
            raise TypeError(msg.format(kwargs.popitem()[0]))

        # Generate infrastructure for storing fixed-dimensional grids in meshio format.
        # Include all but the 0-d grids

        self._dims = np.unique([sd.dim for sd in self._mdg.subdomains() if sd.dim > 0])
        """Array of dimensions of all present subdomains."""

        self.meshio_geom: MD_Meshio_Geom = dict()
        """Dictionary storing the meshio representation of the subdomains."""

        # Generate infrastructure for storing fixed-dimensional mortar grids in meshio
        # format.

        self._m_dims = np.unique([intf.dim for intf in self._mdg.interfaces(codim=1)])
        """Array of dimensions of the mortar grids."""

        self.m_meshio_geom: MD_Meshio_Geom = dict()
        """Dictionary storing the meshio representation of the mortar grids."""

        # Generate geometrical information in meshio format
        self._update_meshio_geom()
        self._update_constant_mesh_data()

        # Infrastructure for time management

        self._time_step_counter: int = 0
        """Counter of the time steps to be exported, to be used as appendix."""

        self._exported_timesteps: list[int] = []
        """List of exported time steps, gatherer for pvd files."""

        self._time_step_constant_data: Optional[int] = None
        """Reference to the last time step used for exporting constant data."""

        self._exported_timesteps_constants: list[int] = list()
        """Storage for file name extensions for time steps, regarding constant data."""

        self._exported_constant_data_up_to_date: bool = False
        """Identifier for whether constant data is up-to-date."""

        # Infrastructure for keeping track of assigned data

        self._has_subdomain_data = False
        """Identifier for whether subdomain data has been assigned to Exporter."""

        self._has_interface_data = False
        """Identifier for whether interface data has been assigned to Exporter."""

        self._has_constant_subdomain_data = False
        """Identifier for whether constant subdomain data has been assigned to
        Exporter."""

        self._has_constant_interface_data = False
        """Identifier for whether constant interface data has been assigned to
        Exporter."""

        # Misc

        self._padding = 6
        """Padding of zeros for creating the time step dependent appendix for output."""

    def import_from_pvd(
        self,
        pvd_file: Path,
        is_mdg_pvd: bool = False,
        keys: Optional[Union[str, list[str]]] = None,
    ) -> int:
        """Fetch time and vtu files from pvd and populate the corresponding data to the
        mixed-dimensional grid.

        NOTE: It is implicitly assumed that the provided pvd file is generated with the
        Exporter, cf. :meth:`write_pvd` and :meth:`_export_mdg_pvd`. The hardcoded
        structure of both routines is exploited here.

        Parameters:
            pvd_file: path to pvd file.
            is_mdg_pvd: Flag controlling whether the input pvd file is a mdg pvd
                file, i.e, collecting vtu files spread over different grids, but
                associated to the same time step.
            keys: keywords addressing cell data to be transferred. If 'None', the
                mixed-dimensional grid is checked for keywords corresponding to primary
                variables identified through pp.STATES.

        Returns:
            Time index, obtained from suffix.

        """
        # Initialize container for restart files
        restart_vtu_files = []

        # Distinguish between two pvd file types: a (plain) pvd file and a mdg pvd file,
        # generated either through Exporter.write_pvd() or Exporter._export_mdg_pvd(),
        # respectively.
        if is_mdg_pvd:

            # Strategy: Find all vtu files attached to the mdg pvd file. Utilize the
            # hardcoded format in self._export_mdg_pvd().
            # Use the ET package from the standard library to parse the XML-file.
            tree_mdg_pvd = ET.parse(pvd_file)
            for path in tree_mdg_pvd.iter("DataSet"):
                data = path.attrib
                restart_vtu_files.append(str(data["file"]))

            # Read the time_index from the end of the file.
            time_index = int(pvd_file.stem[-self._padding :])

        else:

            # Strategy: First, identify the latest time step, and second all files
            # corresponding to that time step. Utilize hardcoded format in
            # Exporter.write_pvd().

            # Collect all timesteps first listed in the pvd file, and sort them.
            timesteps = []
            # Use the ET package from the standard library to parse the XML-file.
            tree_pvd = ET.parse(pvd_file)
            for path in tree_pvd.iter("DataSet"):
                data = path.attrib
                timesteps.append(data["timestep"])
            unique_timesteps = np.unique(timesteps)

            # Pick the last time step. NOTE: Possibility to extend to multiple times.
            restart_timestep_str = unique_timesteps[-1]

            # Collect all vtu files connected to the identified time step.
            for path in tree_pvd.iter("DataSet"):
                data = path.attrib
                timestep = data["timestep"]
                if timestep == restart_timestep_str:
                    restart_vtu_files.append(data["file"])

            # Identify the time_index from the content of the pvd file.
            time_index = int(float(restart_timestep_str))

        # Cache the number of restart files used
        self._restart_files = restart_vtu_files

        # Separate the vtu files into subdomain and interface data. NOTE: Make the
        # strict assumption that if the file name contains the keyword 'mortar' that
        # it is uniquely identified as interface data. Make paths absolute.
        subdomain_vtu_files = []
        interface_vtu_files = []
        root = pvd_file.parent.resolve()
        for vtu_file in restart_vtu_files:
            str_vtu_file = str(vtu_file)
            if "mortar" in str_vtu_file:
                interface_vtu_files.append(root / vtu_file)
            else:
                subdomain_vtu_files.append(root / vtu_file)

        # Import from vtu
        self.import_state_from_vtu(subdomain_vtu_files, keys, are_subdomain_data=True)
        self.import_state_from_vtu(interface_vtu_files, keys, are_subdomain_data=False)

        return time_index

    def import_state_from_vtu(
        self,
        vtu_files: Union[Path, list[Path]],
        keys: Optional[Union[str, list[str]]] = None,
        **kwargs,
    ) -> None:
        """Import state variables from vtu file. It is assumed that the vtu file was
        created using PorePy, e.g., that the file names follow PorePy conventions, the
        mixed-dimensional grid is split in the usual way etc.

        Parameters:
            vtu_files: path(s) to vtu file(s)
            keys: keywords addressing cell data to be transferred. If 'None', the
                mixed-dimensional grid is checked for keywords corresponding to primary
                variables identified through pp.STATES.
            kwargs:
                automatic: boolean flag controlling whether dimensionality of the grids
                    and whether it is a subdomain or interface grid is read
                    automatically from the file names; default is True.
                dims (int or list of int): compatible with vtu_files; list of
                    dimensions of the corresponding grids.
                are_subdomain_data (bool or list of bool): comparible with vtu_files;
                    list of indicators whether the corresponding grid is a subdomain
                    grid; default is True.

        Raises:
            ValueError: if some of the data is not compatible with the supposedly
                corresponding grid.

        """

        # Aux. method: Inverse of _to_vector_format, used to define vector-ranged values
        def _from_vector_format(
            value: np.ndarray, grid: Union[pp.Grid, pp.MortarGrid]
        ) -> np.ndarray:
            """Check whether the value array has the right dimension corresponding to
            the grid size. If possible, translate the value to a scalar-ranged object.

            This method is meant for cell data only.

            Parameters:
                value: input array to be converted.
                grid: subdomain or interface to which value is associated to.

            Raises:
                ValueError: if the value array is not compatible with the grid.

            """
            # Make some checks - note that this method handles cell data only.
            if not value.size % grid.num_cells == 0:
                # This line will raise an error if node or face data is exported.
                raise ValueError("The data array is not compatible with the grid.")

            # Flatten the data compatible with _to_vector_format.
            return np.ravel(value, "C")

        # Convert vtu_files to a list
        if not isinstance(vtu_files, list):
            vtu_files = [vtu_files]

        # Consider each file separately.
        # Procedure has three steps:
        # 1. Determine dimensionality and type of grid, addressed by the vtu file.
        # 2. Check whether the vtu file is compatible with the corresponding grids.
        # 3. Transfer data from vtu to the mixed-dimensional grid.
<<<<<<< HEAD
        for i, file_name in enumerate(file_names):
=======
        for i, vtu_file in enumerate(vtu_files):

>>>>>>> 70f12bff
            # Read all data from vtu
            vtu_data = meshio.read(vtu_file)

            # 1st step: Determine dimension of the grid associated to vtu file, and
            # whether the grid corresponds to a subdomain or interface.

            # Allow for automatic detection from the file name.
            if kwargs.pop("automatic", True):
                # Assuming grid_dim and is_mortar are among the stored vtu data one
                # could utilize those, but this does not have to be the case. Thus, use
                # naming convention of the Exporter for this.

                # Remove ending '.vtu' from vtu_file, and decompose into pieces
                # separated by '_'.
                vtu_file_pieces = vtu_file.stem.split("_")

                # If the last two are numbers, the first one denotes the dimension.
                assert vtu_file_pieces[-1].isnumeric()
                dim_pos = -2 if vtu_file_pieces[-2].isnumeric() else -1
                dim = int(vtu_file_pieces[dim_pos])

                # If the key words before are 'mortar', or 'mortar' and 'constant', the
                # vtu file corresponds to intefaces; otherwise to subdomains.
                is_subdomain_data = not (
                    vtu_file_pieces[dim_pos - 1] == "mortar"
                    or vtu_file_pieces[dim_pos - 1] == "constant"
                    and vtu_file_pieces[dim_pos - 2] == "mortar"
                )

            else:
                # Read from keyword arguments

                # Dimensionality of the grid
                if "dims" not in kwargs:
                    raise ValueError(
                        """Provide dimensionality of the grids associated
                        to the vtu files."""
                    )
                dims = kwargs.pop("dims")
                assert isinstance(dims, list) or isinstance(dims, int)
                dim = dims[i] if isinstance(dims, list) else dims

                # Whether the grid is a subdomain or interface
                if "are_subdomain_data" not in kwargs:
                    is_subdomain_data = True
                else:
                    are_subdomain_data = kwargs.pop("are_subdomain_data")
                    assert isinstance(are_subdomain_data, bool) or isinstance(
                        are_subdomain_data, list
                    )
                    is_subdomain_data = (
                        are_subdomain_data[i]
                        if isinstance(are_subdomain_data, list)
                        else are_subdomain_data
                    )

            # 2nd step: Make sure that the vtu file and the current grid are compatible,
            # by comparing coordinates of nodes, connectivity of cells, and thereby
            # number of grid entities. They are identified as identical if they
            # generate the same meshio representation. NOTE: Meshes could be compatible
            # via some transformation. However, here we require identical grids.

            meshio_geometry = (
                self.meshio_geom[dim] if is_subdomain_data else self.m_meshio_geom[dim]
            )
            assert isinstance(meshio_geometry, Meshio_Geom)

            # Make sure that both grids have same nodes
            assert np.all(np.isclose(meshio_geometry.pts, vtu_data.points))

            for i, connectivity in enumerate(meshio_geometry.connectivity):
                # Make sure that the connectivity patterns are identical
                assert (
                    DeepDiff(
                        connectivity,
                        vtu_data.cells[i],
                        significant_digits=8,
                        number_format_notation="e",
                        ignore_numeric_type_changes=True,
                    )
                    == {}
                )

<<<<<<< HEAD
            # 3rd step: Transfer data. Consider each key separately.
            for key in keys:
=======
            # 3rd step. Fill-in keys.
            if keys is None:
                _keys: list[str] = []
                if is_subdomain_data:
                    for sd, sd_data in self._mdg.subdomains(dim=dim, return_data=True):
                        if pp.STATE in sd_data:
                            _keys += list(sd_data[pp.STATE].keys())
                else:
                    for intf, intf_data in self._mdg.interfaces(
                        dim=dim, return_data=True
                    ):
                        if pp.STATE in intf_data:
                            _keys += list(intf_data[pp.STATE].keys())
            else:
                _keys = list(keys)

            # Make keys unique
            unique_keys = list(set(_keys))

            # 4th step: Transfer data. Consider each key separately.
            for key in unique_keys:

>>>>>>> 70f12bff
                # Only continue if the key is present in the data
                # IMPLEMENTATION NOTE: To also consider node data, add an else below.
                if key in vtu_data.cell_data:
                    # Data is stored in a list with each element storing data for one
                    # specific cell type (most relevant for polygonal and polyhedral
                    # grids). Accumulate the data again, assuming the same
                    # dimensionality in each cell.
                    value = np.concatenate(tuple(vtu_data.cell_data[key]), axis=0)

                    # Chop data in pieces compatible with the subdomains and interfaces
                    offset = 0
                    if is_subdomain_data:
                        for sd, sd_data in self._mdg.subdomains(
                            dim=dim, return_data=True
                        ):
                            values = _from_vector_format(
                                value[offset : offset + sd.num_cells], sd
                            )
                            pp.set_solution_values(
                                name=key, values=values, data=sd_data, time_step_index=0
                            )

                            offset += sd.num_cells

                    else:
                        for intf, intf_data in self._mdg.interfaces(
                            dim=dim, return_data=True, codim=1
                        ):
                            values = _from_vector_format(
                                value[offset : offset + intf.num_cells], intf
                            )
                            pp.set_solution_values(
                                name=key,
                                values=values,
                                data=intf_data,
                                time_step_index=0,
                            )

                            offset += intf.num_cells

    def add_constant_data(
        self, data: Optional[Union[DataInput, list[DataInput]]] = None
    ) -> None:
        """Collect user-defined constant-in-time data, associated with grids, and to
        be exported to separate files instead of the main files.

        In principle, constant data is not different from standard output data. It is
        merely printed to another file and just when any constant data is updated
        (via updates of the grid, or the use of this routine). Hence, the same input
        formats are allowed as for the usual field data, which is varying in time. As
        part of the routine, the data is converted to the same unified format.

        Parameters:
            data: subdomain and interface data, prescribed through strings, or tuples
                of subdomains/interfaces, keys and values. If not provided, only
                geometrical information is exported.

                NOTE: The user has to make sure that each unique key has associated
                data values for all or no grids of each specific dimension.

        """
        # Interpret change in constant data. Has the effect that the constant data
        # container will be exported at the next application of write_vtu().
        self._exported_constant_data_up_to_date = False

        # Preprocessing of the user-defined constant data has two main goals:
        # 1. Sort wrt. whether data is associated to subdomains or interfaces.
        # 2. Unify data type.
        subdomain_data, interface_data = self._sort_and_unify_data(data)

        # Add the user-defined data to the containers for constant data.
        for key_s, value in subdomain_data.items():
            self._constant_subdomain_data[key_s] = value.copy()
        for key_i, value in interface_data.items():
            self._constant_interface_data[key_i] = value.copy()

    def write_vtu(
        self,
        data: Optional[Union[DataInput, list[DataInput]]] = None,
        time_dependent: bool = False,
        time_step: Optional[int] = None,
        grid: Optional[Union[pp.Grid, pp.MixedDimensionalGrid]] = None,
    ) -> None:
        """Interface function to export the grid and additional data with meshio.

        In 1d the cells are represented as lines, 2d the cells as polygon or triangle/
        quad, while in 3d as polyhedra/tetrahedra/hexahedra. In all the dimensions the
        geometry of the mesh needs to be computed.

        Parameters:
            data: subdomain and interface data, prescribed through strings, or tuples
                of subdomains/interfaces, keys and values. If not provided only
                geometrical infos are exported.

                NOTE: The user has to make sure that each unique key has associated
                data values for all or no grids of each specific dimension.
            time_dependent: If False (default), file names will not be appended with an
                index that marks the time step. Can be overwritten by giving a value to
                time_step; if not, the file names will subsequently be ending with 1, 2,
                etc.
            time_step: will be used as appendix to define the file corresponding to this
                specific time step.
            grid: subdomain or mixed-dimensional grid if it is not fixed and should be
                updated.

        Raises:
            ValueError: if a grid is provided as argument although the exporter has been
                instructed that the grid is fixed.

        """

        # Update the grid but only if allowed, i.e., the initial grid has not been
        # characterized as fixed.
        if self._fixed_grid and grid is not None:
            raise ValueError("Inconsistency in exporter setting")
        elif not self._fixed_grid and grid is not None:
            # Require a mixed-dimensional grid. Thus convert if single subdomain grid
            # provided.
            if isinstance(grid, pp.Grid):
                # Create a new mixed-dimensional solely with grid as single subdomain.
                self._mdg = pp.MixedDimensionalGrid()
                self._mdg.add_subdomains(grid)
            else:
                self._mdg = grid

            # Update geometrical info in meshio format for the updated grid
            self._update_meshio_geom()
            self._update_constant_mesh_data()

        # If the problem is time dependent, but no time step is set, we set one using
        # the updated, internal counter.
        if time_dependent and time_step is None:
            time_step = self._time_step_counter
            self._time_step_counter += 1

        # If time step is prescribed, store it.
        if time_step is not None:
            self._exported_timesteps.append(time_step)

        # Preprocessing step with two main goals:
        # 1. Sort wrt. whether data is associated to subdomains or interfaces.
        # 2. Unify data type.
        subdomain_data, interface_data = self._sort_and_unify_data(data)

        # Export constant data to separate or standard files
        if self._export_constants_separately:
            # Export constant data to vtu when outdated
            if not self._exported_constant_data_up_to_date:
                # Export constant subdomain data to vtu
                if self._constant_subdomain_data:
                    self._has_constant_subdomain_data = True
                    self._export_data_vtu(
                        self._constant_subdomain_data, time_step, constant_data=True
                    )

                # Export constant interface data to vtu
                if self._constant_interface_data:
                    self._has_constant_interface_data = True
                    self._export_data_vtu(
                        self._constant_interface_data,
                        time_step,
                        constant_data=True,
                        interface_data=True,
                    )

                # Store the time step counter for later reference (required for pvd
                # files). NOTE: The counter is only updated if the constant data is
                # outdated, so if the mesh has been updated or new constant data has
                # been added in the course of the simulation.
                self._time_step_constant_data = time_step

                # Identify the constant data as fixed. Has the effect that the constant
                # data won't be exported if not the mesh is updated or new constant
                # data is added.
                self._exported_constant_data_up_to_date = True

            # Store the timestep referring to the origin of the constant data
            if hasattr(self, "_time_step_constant_data"):
                if self._time_step_constant_data is not None:
                    self._exported_timesteps_constants.append(
                        self._time_step_constant_data
                    )
        else:
            # Append constant subdomain and interface data to the standard containers
            # for subdomain and interface data.
            for key_sd, value in self._constant_subdomain_data.items():
                subdomain_data[key_sd] = value.copy()
            for key_intf, value in self._constant_interface_data.items():
                interface_data[key_intf] = value.copy()

        # Export subdomain and interface data to vtu format if existing
        if subdomain_data:
            self._has_subdomain_data = True
            self._export_data_vtu(subdomain_data, time_step)
        if interface_data:
            self._has_interface_data = True
            self._export_data_vtu(interface_data, time_step, interface_data=True)

        # Export mixed-dimensional grid to pvd format
        file_name = self._make_file_name(self._file_name, time_step, extension=".pvd")
        file_name = self._append_folder_name(self._folder_name, file_name)
        self._export_mdg_pvd(file_name, time_step)

    def write_pvd(
        self,
        times: Optional[np.ndarray] = None,
        file_extension: Optional[Union[np.ndarray, list[int]]] = None,
        append: bool = False,
        from_pvd_file: Optional[Path] = None,
    ) -> None:
        """Interface function to export in PVD file the time loop information. The user
        should open only this file in ParaView.

        We assume that the VTU associated files have the same name, and that they are
        placed the working directory.

        Parameters:
            times: array of actual times to be exported. These will be the times
                associated with individual time steps in, say, ParaView. By default,
                the times will be associated with the order in which the time steps
                were exported. This can be overridden by the file_extension argument.
                If no times are provided, the exported time steps are used.
            file_extension: End of file names used in the export of individual time
                steps, see self.write_vtu(). If provided, it should have the same
                length as time. If not provided, the file names will be picked from
                those used when writing individual time steps.
            append: Flag whether a existing file used for a restart is continued to be
                written.
            from_pvd_file: pvd file to be extended for append = True, the same as the
                default pvd file, if chosen 'None'.

        """
        # Strategy: Use a hardcoded template for pvd files gathering all relevant vtu
        # file for all exported time steps. The association between vtu files and time
        # step is part of the output. When appending an existing file, because of lack
        # of open+appending access of files, we simply read and write from scratch.
        # A pvd file mainly consists of three parts: header, main body, and footer.
        # The former and latter are hardcoded, while the main body contains the relevant
        # data (vtu files and time step) and is defined by traversing exported data.
        # Comment on the latter: Meshio only takes over vtu files. pvd files need to be
        # written in the following hardcoded manner. This has seemed to work for a while
        # now. The hardcoded style is exploited in importing routines.

        if times is None:
            times = np.array(self._exported_timesteps)

        if file_extension is None:
            file_extension = self._exported_timesteps
        elif isinstance(file_extension, np.ndarray):
            file_extension = file_extension.tolist()

            # Make sure that the inputs are consistent
            assert isinstance(file_extension, list)
            assert len(file_extension) == times.shape[0]

        # Extract the time steps related to constant data and complying with
        # file_extension. Implicitly test whether file_extension is a subset
        # of _exported_timesteps. Only if constant data has been exported.
        include_constant_data = (
            self._export_constants_separately
            and len(self._exported_timesteps_constants) > 0
        )
        if include_constant_data:
            indices = [self._exported_timesteps.index(e) for e in file_extension]
            file_extension_constants = [
                self._exported_timesteps_constants[i] for i in indices
            ]

        # Setup file name and check whether it already exists in storage
        pvd_file: Path = Path(
            self._append_folder_name(self._folder_name, self._file_name) + ".pvd"
        )
        file_exists: bool = pvd_file.exists()

        # Define the header - either copy paste from availble previous output, or define
        # hardcoded header.
        if file_exists and append:

            # Strategy: Continue writing available pvd file by first copying all content
            # until the restart time, here altogether defined as header.

            o_file = open(pvd_file if from_pvd_file is None else from_pvd_file, "r")
            # NOTE: It is strictly assumed that the considered pvd file is originating
            # from this very same method, i.e., it finishes with the final two lines:
            # "</Collection>\n" + "</VTKFile>" (see below)
            # Before appending new data, remove these last two lines from the pvd file.
            previous_content = o_file.readlines()
            o_file.close()

            # Rewrite the pvd file without the restart files and the footer
            header: str = "".join(previous_content[: -2 - len(self._restart_files)])

        else:

            # Start writing a new pvd file. Define hardcoded header.
            b = "LittleEndian" if sys.byteorder == "little" else "BigEndian"
            c = ' compressor="vtkZLibDataCompressor"'
            header = (
                '<?xml version="1.0"?>\n'
                + '<VTKFile type="Collection" version="0.1" '
                + 'byte_order="%s"%s>\n' % (b, c)
                + "<Collection>\n"
            )

        # Fix the footer - standard for vtu/pvd files and compatible with the XML style
        # of the header.
        footer = "</Collection>\n" + "</VTKFile>"

        # Open the file and write the header to file
        o_file = open(pvd_file, "w")
        o_file.write(header)

        # Define main body
        fm = '\t<DataSet group="" part="" timestep="%f" file="%s"/>\n'

        # Perform the same procedure as in _export_mdg_pvd but looping over all
        # designated time steps. Gather all data, and assign the actual time.
        for time, fn in zip(times, file_extension):
            # Go through all possible data types, analogously to _export_mdg_pvd.

            # Subdomain data
            for dim in self._dims:
                if self._has_subdomain_data and self.meshio_geom[dim] is not None:
                    o_file.write(
                        fm % (time, self._make_file_name(self._file_name, fn, dim))
                    )

            # Interface data.
            for dim in self._m_dims:
                if self._has_interface_data and self.m_meshio_geom[dim] is not None:
                    o_file.write(
                        fm
                        % (
                            time,
                            self._make_file_name(self._file_name + "_mortar", fn, dim),
                        )
                    )

        # Optionally, do the same for constant data.
        if include_constant_data:
            for time, fn_constants in zip(times, file_extension_constants):
                # Constant subdomain data.
                for dim in self._dims:
                    if (
                        self._has_constant_subdomain_data
                        and self.meshio_geom[dim] is not None
                    ):
                        o_file.write(
                            fm
                            % (
                                time,
                                self._make_file_name(
                                    self._file_name + "_constant", fn_constants, dim
                                ),
                            )
                        )

                # Constant interface data.
                for dim in self._m_dims:
                    if (
                        self._has_constant_interface_data
                        and self.m_meshio_geom[dim] is not None
                    ):
                        o_file.write(
                            fm
                            % (
                                time,
                                self._make_file_name(
                                    self._file_name + "_constant_mortar",
                                    fn_constants,
                                    dim,
                                ),
                            )
                        )

        # End with footer and close the file
        o_file.write(footer)
        o_file.close()

    # Some auxiliary routines used in write_vtu()

    def _sort_and_unify_data(
        self,
        data=None,
        # ignore type which is essentially Union[DataInput, list[DataInput]]
    ) -> tuple[SubdomainData, InterfaceData]:
        """Preprocess data.

        The routine has two goals:
        1. Splitting data into subdomain and interface data.
        2. Unify the data format. Store data in dictionaries, with keys given by
            subdomains/interfaces and names, and values given by the data arrays.

        Parameters:
            data: data provided by the user in the form of strings and/or tuples of
            subdomains/interfaces.

        Returns:
            Subdomain and interface data decomposed and brought into unified format.

        Raises:
            ValueError: if the data type provided is not supported.

        """

        # The strategy is to traverse the input data and check each data point for its
        # type and apply a corresponding conversion to a unique format. For each
        # supported input data format, a dedicated routine is implemented to 1. identify
        # whether the type is present; and 2. update the data dictionaries (to be
        # returned in this routine) in the correct format: The dictionaries use
        # (subdomain,key) and (interface,key) as key and the data array as value.

        # Now a list of these subroutines follows before the definition of the actual
        # routine.

        # Aux. method: Transform scalar- to vector-ranged values.
        def _to_vector_format(
            value: np.ndarray, grid: Union[pp.Grid, pp.MortarGrid]
        ) -> np.ndarray:
            """Check whether the value array has the right dimension corresponding to
            the grid size. If possible, translate the value to a vectorial object, but
            do nothing if the data naturally can be interpreted as scalar data.

            Parameters:
                value: input array to be converted.
                grid: subdomain or interface to which value is associated to.

            Raises:
                ValueError: if the value array is not compatible with the grid.

            """
            # Make some checks
            if not value.size % grid.num_cells == 0:
                # This line will raise an error if node or face data is exported.
                raise ValueError("The data array is not compatible with the grid.")

            # Convert to vectorial data if more data provided than grid cells available,
            # and the value array is not already in vectorial format
            if not value.size == grid.num_cells and not (
                len(value.shape) > 1 and value.shape[1] == grid.num_cells
            ):
                value = np.reshape(value, (-1, grid.num_cells), "F")

            return value

        def add_data_from_str(
            data_pt: str, subdomain_data: dict, interface_data: dict
        ) -> tuple[dict, dict, bool]:
            """Check whether data is provided by a key of a field - could be both
            subdomain and interface data. If so, collect all data corresponding to
            subdomains and interfaces identified by the key.

            Parameters:
                data_pt: data identifier via the associated key used in
                    ``pp.TIME_STEP_SOLUTIONS``.
                subdomain_data: container for subdomain data.
                interface_data: container for interface data.

            Returns:
                Updated data containers and flag of success.

            Raises:
                ValueError: if no data available in the mixed-dimensional grid for
                    given key.

            """

            # Only continue in case data is of type str
            if isinstance(data_pt, str):
                # Identify the key provided through the data.
                key = data_pt

                # Initialize tag storing whether there exists data associated to the key
                has_key = False

                def _add_data(
                    key: str,
                    grid: Union[pp.Grid, pp.MortarGrid],
                    grid_data: dict,
                    export_data: dict,
                ) -> bool:
                    if (
                        pp.TIME_STEP_SOLUTIONS in grid_data
                        and key in grid_data[pp.TIME_STEP_SOLUTIONS]
                    ):
                        # Fetch data and convert to vectorial format if needed
                        value: np.ndarray = _to_vector_format(
                            grid_data[pp.TIME_STEP_SOLUTIONS][key][0], grid
                        )

                        # Add data point in correct format to the collection
                        export_data[(grid, key)] = value

                        # Mark as success
                        return True
                    else:
                        return False

                # Check data associated to subdomain field data
                for sd, sd_data in self._mdg.subdomains(return_data=True):
                    if _add_data(key, sd, sd_data, subdomain_data):
                        has_key = True

                # Check data associated to interface field data
                for intf, intf_data in self._mdg.interfaces(return_data=True, codim=1):
                    if _add_data(key, intf, intf_data, interface_data):
                        has_key = True

                # Make sure the key exists
                if not has_key:
                    raise ValueError(
                        f"No data with provided key {key} present in the grid."
                    )

                # Return updated dictionaries and indicate successful conversion.
                return subdomain_data, interface_data, True

            else:
                # Return original data dictionaries and indicate no modification.
                return subdomain_data, interface_data, False

        def add_data_from_tuple_subdomains_str(
            data_pt: tuple[list[pp.Grid], str],
            subdomain_data: dict,
            interface_data: dict,
        ) -> tuple[dict, dict, bool]:
            """Check whether data is provided as tuple (subdomains, key), where
            subdomains is a list of subdomains, and key is a string. This routine
            explicitly checks only for subdomain data.

            Parameters:
<<<<<<< HEAD
                data_pt: data identifier via the key used in ``pp.TIME_STEP_SOLUTIONS``
                    and a specific subdomain.
=======
                data_pt: data iendtifier via the key used in pp.STATE and a specific
                    subdomain.
>>>>>>> 70f12bff
                subdomain_data: container for subdomain data
                interface_data: container for interface data

            Returns:
                Updated data containers and flag of success.

            Raises:
                ValueError: if there exists no time step solutions in the subdomain
                    data with given key.

            """

            # Implementation of isinstance(data_pt, tuple[list[pp.Grid], str]).
            isinstance_tuple_subdomains_str = list(map(type, data_pt)) == [
                list,
                str,
            ] and all([isinstance(sd, pp.Grid) for sd in data_pt[0]])

            # If of correct type, convert to unique format and update subdomain data.
            if isinstance_tuple_subdomains_str:
                # By construction, the components are a list of grids and a key.
                subdomains: list[pp.Grid] = data_pt[0]
                key = data_pt[1]

                # Loop over grids and fetch the time step solutions corresponding to the
                # key
                for sd in subdomains:
                    # Fetch the data dictionary containing the data value
                    sd_data = self._mdg.subdomain_data(sd)

                    # Make sure the data exists.
                    if not (
                        pp.TIME_STEP_SOLUTIONS in sd_data
                        and key in sd_data[pp.TIME_STEP_SOLUTIONS]
                    ):
                        raise ValueError(
<<<<<<< HEAD
                            f"""No time step solution with prescribed key {key}
                            available on selected subdomains."""
=======
                            f"""No state with prescribed key {key} available on selected
                            subdomains."""
>>>>>>> 70f12bff
                        )

                    # Fetch data and convert to vectorial format if suitable
                    value = _to_vector_format(
                        sd_data[pp.TIME_STEP_SOLUTIONS][key][0], sd
                    )

                    # Add data point in correct format to collection
                    subdomain_data[(sd, key)] = value

                # Return updated dictionaries and indicate successful conversion.
                return subdomain_data, interface_data, True

            else:
                # Return original data dictionaries and indicate no modification.
                return subdomain_data, interface_data, False

        # Aux. method: Detect and convert data of form ([interfaces], "key").
        def add_data_from_tuple_interfaces_str(
            data_pt: tuple[list[pp.MortarGrid], str],
            subdomain_data: dict,
            interface_data: dict,
        ) -> tuple[dict, dict, bool]:
            """Check whether data is provided as tuple (interfaces, key), where
            interfaces is a list of interfaces, and key is a string. This routine
            explicitly checks only for interface data.

            This routine is a translation of add_data_from_tuple_subdomains_str to
                interfaces.

            Parameters:
<<<<<<< HEAD
                data_pt: data identifier combining to be addressed interfaces and
                    a key present in pp.TIME_STEP_SOLUTIONS.
=======
                data_pt: data identifier combining to be addressed interfaces and a key
                    present in pp.STATE.
>>>>>>> 70f12bff
                subdomain_data: container for subdomain data.
                interface_data: container for interface data.

            Returns:
                Updated data containers and flag of success.

            Raises:
                ValueError: if there exists no time step solutions in the interface data
                    with given key.

            """

            # Implementation of isinstance(t, tuple[list[pp.MortarGrid], str]).
            isinstance_tuple_interfaces_str = list(map(type, data_pt)) == [
                list,
                str,
            ] and all([isinstance(intf, pp.MortarGrid) for intf in data_pt[0]])

            # If of correct type, convert to unique format and update subdomain data.
            if isinstance_tuple_interfaces_str:
                # By construction, the components are a list of interfaces and a key.
                interfaces: list[pp.MortarGrid] = data_pt[0]
                key = data_pt[1]

                # Loop over interfaces and fetch the time step solutions corresponding
                # to the key
                for intf in interfaces:
                    # Fetch the data dictionary containing the data value
                    intf_data = self._mdg.interface_data(intf)

                    # Make sure the data exists.
                    if not (
                        pp.TIME_STEP_SOLUTIONS in intf_data
                        and key in intf_data[pp.TIME_STEP_SOLUTIONS]
                    ):
                        raise ValueError(
<<<<<<< HEAD
                            f"""No time step solution with prescribed key {key}
                            available on selected interfaces."""
=======
                            f"""No state with prescribed key {key} available on selected
                            interfaces."""
>>>>>>> 70f12bff
                        )

                    # Fetch data and convert to vectorial format if suitable
                    value = _to_vector_format(
                        intf_data[pp.TIME_STEP_SOLUTIONS][key][0], intf
                    )

                    # Add data point in correct format to collection
                    interface_data[(intf, key)] = value

                # Return updated dictionaries and indicate successful conversion.
                return subdomain_data, interface_data, True

            else:
                # Return original data dictionaries and indicate no modification.
                return subdomain_data, interface_data, False

        def add_data_from_tuple_subdomain_str_array(
            data_pt: tuple[pp.Grid, str, np.ndarray],
            subdomain_data: dict,
            interface_data: dict,
        ) -> tuple[dict, dict, bool]:
            """Check whether data is provided as tuple (sd, key, data),
            where sd is a single subdomain, key is a string, and data is a user-defined
            data array. This routine explicitly checks only for subdomain data.

            Parameters:
                data_pt: data tuple containing subdomain, arbitrary key, and associated
                    cell data.
                subdomain_data: container for subdomain data.
                interface_data: container for interface data.

            Returns:
                Updated data containers and flag of success.

            Raises:
                ValueError: if there exists no time step solutions in the interface data
                    with given key.

            """

            # Implementation of isinstance(t, tuple[pp.Grid, str, np.ndarray]).
            # NOTE: The type of a grid identifies the specific grid type (simplicial
            # etc.) Thus, isinstance is used here to detect whether a grid is provided.
            isinstance_tuple_subdomain_str_array = isinstance(
                data_pt[0], pp.Grid
            ) and list(map(type, data_pt))[1:] == [str, np.ndarray]

            # Convert data to unique format and update the subdomain data dictionary.
            if isinstance_tuple_subdomain_str_array:
                # Interpret (sd, key, value) = (data_pt[0], data_pt[1], data_pt[2]);
                sd = data_pt[0]
                key = data_pt[1]
                value = _to_vector_format(data_pt[2], sd)

                # Add data point in correct format to collection
                subdomain_data[(sd, key)] = value

                # Return updated dictionaries and indicate successful conversion.
                return subdomain_data, interface_data, True

            else:
                # Return original data dictionaries and indicate no modification.
                return subdomain_data, interface_data, False

        def add_data_from_tuple_interface_str_array(
            data_pt: tuple[pp.MortarGrid, str, np.ndarray],
            subdomain_data: dict,
            interface_data: dict,
        ) -> tuple[dict, dict, bool]:
            """Check whether data is provided as tuple (g, key, data), where e is a
            single interface, key is a string, and data is a user-defined data array.
            This routine explicitly checks only for interface data.

            Translation of add_data_from_tuple_subdomain_str_array to interfaces.

            Parameters:
                data_pt: data tuple containing interface, arbitrary key, and associated
                    cell data.
                subdomain_data: container for subdomain data.
                interface_data: container for interface data.

            Returns:
                Updated data containers and flag of success.

            Raises:
                ValueError: if there exists no time step solutions in the interface data
                    with given key.

            """

            # Implementation of isinstance(t, tuple[pp.MortarGrid, str, np.ndarray]).
            isinstance_tuple_interface_str_array = list(map(type, data_pt)) == [
                pp.MortarGrid,
                str,
                np.ndarray,
            ]

            # Convert data to unique format and update the interface data dictionary.
            if isinstance_tuple_interface_str_array:
                # Interpret (intf, key, value) = (data_pt[0], data_pt[1], data_pt[2]);
                intf = data_pt[0]
                key = data_pt[1]
                value = _to_vector_format(data_pt[2], intf)

                # Add data point in correct format to collection
                interface_data[(intf, key)] = value

                # Return updated dictionaries and indicate successful conversion.
                return subdomain_data, interface_data, True

            else:
                # Return original data dictionaries and indicate no modification.
                return subdomain_data, interface_data, False

        def add_data_from_tuple_str_array(
            data_pt: tuple[str, np.ndarray],
            subdomain_data: dict,
            interface_data: dict,
        ) -> tuple[dict, dict, bool]:
            """Check whether data is provided by a tuple (key, data), where key is a
            string, and data is a user-defined data array.

            This only works when the mixed-dimensional grid contains a single subdomain.

            Parameters:
                data_pt: data tuple containing arbitrary key, and associated cell data.
                subdomain_data: container for subdomain data.
                interface_data: container for interface data.

            Returns:
                Updated data containers and flag of success.

            Raises:
                ValueError: if the mixed-dimensional grid contains more than one
                    subdomain.

            """

            # Implementation if isinstance(data_pt, tuple[str, np.ndarray].
            isinstance_tuple_str_array = list(map(type, data_pt)) == [str, np.ndarray]

            # Convert data to unique format and update the interface data dictionary.
            if isinstance_tuple_str_array:
                # Fetch the correct grid. This option is only supported for
                # mixed-dimensional grids containing a single subdomain.
                subdomains = self._mdg.subdomains()
                if not len(subdomains) == 1:
                    raise ValueError(
                        f"""The data type used for {data_pt} is only supported if the
                        mixed-dimensional grid only contains a single subdomain."""
                    )

                # Fetch remaining ingredients required to define subdomain data element
                sd = subdomains[0]
                key = data_pt[0]
                value = _to_vector_format(data_pt[1], sd)

                # Add data point in correct format to collection
                subdomain_data[(sd, key)] = value

                # Return updated dictionaries and indicate successful conversion.
                return subdomain_data, interface_data, True

            else:
                # Return original data dictionaries and indicate no modification.
                return subdomain_data, interface_data, False

        ################################################
        # The actual routine _sort_and_unify_data()
        ################################################

        # Convert data to list, while keeping the data structures provided, or provide
        # an empty list if no data provided
        if data is None:
            data = list()
        elif not isinstance(data, list):
            data = [data]

        # Initialize container for data associated to subdomains and interfaces
        subdomain_data: SubdomainData = dict()
        interface_data: InterfaceData = dict()

        # Define methods to be used for checking the data type and performing the
        # conversion. This list implicitly also defines which input data is allowed.
        methods: list = [
            add_data_from_str,
            add_data_from_tuple_subdomains_str,
            add_data_from_tuple_interfaces_str,
            add_data_from_tuple_subdomain_str_array,
            add_data_from_tuple_interface_str_array,
            add_data_from_tuple_str_array,
        ]

        # Loop over all data points and collect them in a unified format. For this, two
        # separate dictionaries (for subdomain and interface data) are used. The final
        # format uses (subdomain/interface,key) as key of the dictionaries, and the
        # value is given by the corresponding data.
        for data_pt in data:
            # Initialize tag storing whether the conversion process for data_pt is
            # successful.
            success = False

            for method in methods:
<<<<<<< HEAD
                # Check whether data point of right type and convert to
                # the unique data type.
=======

                # Check whether data point of right type and convert to the unique data
                # type.
>>>>>>> 70f12bff
                subdomain_data, interface_data, success = method(
                    data_pt, subdomain_data, interface_data
                )

                # Stop, once a supported data format has been detected.
                if success:
                    break

            # Check if provided data has non-supported data format.
            if not success:
                raise ValueError(
                    f"Input data {data_pt} has wrong format and cannot be exported."
                )

        return subdomain_data, interface_data

    def _update_constant_mesh_data(self) -> None:
        """Construct/update subdomain and interface data related with geometry and
        topology.

        The data is identified as constant data. The final containers, stored as
        attributes _constant_subdomain_data and _constant_interface_data, have the same
        format as the output of _sort_and_unify_data.

        """
        # Assume a change in constant data (it is not checked whether the data really
        # has been modified). Has the effect that the constant data container will be
        # exported at the next application of write_vtu().
        self._exported_constant_data_up_to_date = False

        # Define constant subdomain data related to the mesh

        # Initialize container for constant subdomain data
        if not hasattr(self, "_constant_subdomain_data"):
            self._constant_subdomain_data = dict()

        # Add mesh related, constant subdomain data by direct assignment
        for sd, sd_data in self._mdg.subdomains(return_data=True):
            ones = np.ones(sd.num_cells, dtype=int)
            self._constant_subdomain_data[(sd, "cell_id")] = np.arange(
                sd.num_cells, dtype=int
            )
            self._constant_subdomain_data[(sd, "grid_dim")] = sd.dim * ones
            self._constant_subdomain_data[(sd, "subdomain_id")] = sd.id * ones
            self._constant_subdomain_data[(sd, "is_mortar")] = 0 * ones
            self._constant_subdomain_data[(sd, "mortar_side")] = (
                pp.grids.mortar_grid.MortarSides.NONE_SIDE.value * ones
            )

        # Define constant interface data related to the mesh

        # Initialize container for constant interface data
        if not hasattr(self, "_constant_interface_data"):
            self._constant_interface_data = dict()

        # Add mesh related, constant interface data by direct assignment.
        for intf, intf_data in self._mdg.interfaces(return_data=True, codim=1):
            # Construct empty arrays for all extra interface data
            self._constant_interface_data[(intf, "grid_dim")] = np.empty(0, dtype=int)
            self._constant_interface_data[(intf, "cell_id")] = np.empty(0, dtype=int)
            self._constant_interface_data[(intf, "interface_id")] = np.empty(
                0, dtype=int
            )
            self._constant_interface_data[(intf, "is_mortar")] = np.empty(0, dtype=int)
            self._constant_interface_data[(intf, "mortar_side")] = np.empty(
                0, dtype=int
            )

            # Initialize offset
            side_grid_num_cells: int = 0

            # Assign extra interface data by collecting values on both sides.
            for side, grid in intf.side_grids.items():
                ones = np.ones(grid.num_cells, dtype=int)

                # Grid dimension of the mortar grid
                self._constant_interface_data[(intf, "grid_dim")] = np.hstack(
                    (self._constant_interface_data[(intf, "grid_dim")], grid.dim * ones)
                )

                # Cell ids of the mortar grid
                self._constant_interface_data[(intf, "cell_id")] = np.hstack(
                    (
                        self._constant_interface_data[(intf, "cell_id")],
                        np.arange(grid.num_cells, dtype=int) + side_grid_num_cells,
                    )
                )

                # Grid edge number of each interface
                self._constant_interface_data[(intf, "interface_id")] = np.hstack(
                    (
                        self._constant_interface_data[(intf, "interface_id")],
                        intf.id * ones,
                    )
                )

                # Whether the interface is mortar
                self._constant_interface_data[(intf, "is_mortar")] = np.hstack(
                    (self._constant_interface_data[(intf, "is_mortar")], ones)
                )

                # Side of the mortar
                self._constant_interface_data[(intf, "mortar_side")] = np.hstack(
                    (
                        self._constant_interface_data[(intf, "mortar_side")],
                        side.value * ones,
                    )
                )

                # Update offset
                side_grid_num_cells += grid.num_cells

    def _export_data_vtu(
        self,
        data: Union[SubdomainData, InterfaceData],
        time_step: Optional[int],
        **kwargs,
    ) -> None:
        """Collect data associated to a single grid dimension and passing further to the
        final writing routine.

        For each fixed dimension, all subdomains of that dimension and the data related
        to those subdomains will be exported simultaneously. Analogously for interfaces.

        Parameters:
            data: Subdomain or interface data.
            time_step: time_step to be used to append the file name.
            kwargs:
                'interface_data' (boolean) indicates whether data is associated to an
                    interface, default is False.
                'constant_data' (boolean) indicates whether data is treated as constant
                    in time, default is False.

        Raises:
            TypeError: if keyword arguments contain unsupported keyword.
            ValueError: if data provided for some but not all subdomains or interfaces
                of particular dimension.

        """
        # Check for optional keywords
        self.interface_data: bool = kwargs.pop("interface_data", False)
        self.constant_data: bool = kwargs.pop("constant_data", False)
        if kwargs:
            msg = "_export_data_vtu got unexpected keyword argument '{}'"
            raise TypeError(msg.format(kwargs.popitem()[0]))

        # Fetch the dimensions to be traversed. For subdomains, fetch the dimensions of
        # the available grids, and for interfaces fetch the dimensions of the available
        # mortar grids.
        is_subdomain_data: bool = not self.interface_data
        dims = self._dims if is_subdomain_data else self._m_dims

        # Define file name base
        file_name_base: str = self._file_name
        # Extend in case of constant data
        file_name_base += "_constant" if self.constant_data else ""
        # Extend in case of interface data
        file_name_base += "_mortar" if self.interface_data else ""
        # Append folder name to file name base
        file_name_base = self._append_folder_name(self._folder_name, file_name_base)

        # Collect unique keys, and for unique sorting, sort by alphabet
        keys = list(set([key for _, key in data]))
        keys.sort()

        # Collect the data and extra data in a single stack for each dimension
        for dim in dims:
            # Define the full file name
            file_name: str = self._make_file_name(file_name_base, time_step, dim)

            # Get all geometrical entities of dimension dim:
            if is_subdomain_data:
                entities: list[Any] = self._mdg.subdomains(dim=dim)
            else:
                entities = self._mdg.interfaces(dim=dim, codim=1)

            # Construct the list of fields represented on this dimension.
            fields: list[Field] = []
            for key in keys:
                # Collect the values associated to all entities
                values = []
                for e in entities:
                    if (e, key) in data:
                        values.append(data[(e, key)])

                # Require data for all or none entities of that dimension.
                if len(values) not in [0, len(entities)]:
                    raise ValueError(
                        f"""Insufficient amount of data provided for key {key} on
                        dimension {dim}."""
                    )

                # If data has been found, append data to list after stacking values
                # for different entities
                if values:
                    field = Field(key, np.hstack(values))
                    fields.append(field)

            # Print data for the particular dimension. Since geometric info is required
            # distinguish between subdomain and interface data.
            meshio_geom = (
                self.meshio_geom[dim] if is_subdomain_data else self.m_meshio_geom[dim]
            )
            if meshio_geom is not None:
                self._write(fields, file_name, meshio_geom)

    def _export_mdg_pvd(self, file_name: str, time_step: Optional[int]) -> None:
        """Routine to export to pvd format and collect all data scattered over several
        files for distinct grid dimensions.

        Parameters:
            file_name: storage path for pvd file.
            time_step: used as appendix for the file name.

        """
        # Open the file
        o_file = open(file_name, "w")

        # Write VTK header to file
        b = "LittleEndian" if sys.byteorder == "little" else "BigEndian"
        c = ' compressor="vtkZLibDataCompressor"'
        header = (
            '<?xml version="1.0"?>\n'
            + '<VTKFile type="Collection" version="0.1" '
            + 'byte_order="%s"%s>\n' % (b, c)
            + "<Collection>\n"
        )
        o_file.write(header)
        fm = '\t<DataSet group="" part="" file="%s"/>\n'

        # Subdomain data.
        for dim in self._dims:
            if self._has_subdomain_data and self.meshio_geom[dim] is not None:
                o_file.write(fm % self._make_file_name(self._file_name, time_step, dim))

        # Interface data.
        for dim in self._m_dims:
            if self._has_interface_data and self.m_meshio_geom[dim] is not None:
                o_file.write(
                    fm
                    % self._make_file_name(self._file_name + "_mortar", time_step, dim)
                )

        # If constant data is exported to separate vtu files, also include these here.
        # The procedure is similar to the above, but the file names incl. the relevant
        # time step have to be adjusted.
        if self._export_constants_separately:
            # Constant subdomain data.
            for dim in self._dims:
                if (
                    self._has_constant_subdomain_data
                    and self.meshio_geom[dim] is not None
                ):
                    o_file.write(
                        fm
                        % self._make_file_name(
                            self._file_name + "_constant",
                            self._time_step_constant_data,
                            dim,
                        )
                    )

            # Constant interface data.
            for dim in self._m_dims:
                if (
                    self._has_constant_interface_data
                    and self.m_meshio_geom[dim] is not None
                ):
                    o_file.write(
                        fm
                        % self._make_file_name(
                            self._file_name + "_constant_mortar",
                            self._time_step_constant_data,
                            dim,
                        )
                    )

        o_file.write("</Collection>\n" + "</VTKFile>")
        o_file.close()

    def _update_meshio_geom(self) -> None:
        """Manager for storing the grid information in meshio format.

        The internal variables meshio_geom and m_meshio_geom, storing all essential
        (mortar) grid information as points, connectivity and cell ids, are created
        and stored.

        """
        # Subdomains
        for dim in self._dims:
            # Get subdomains with dimension dim
            subdomains = self._mdg.subdomains(dim=dim)
            # Export and store
            self.meshio_geom[dim] = self._export_grid(subdomains, dim)

        # Interfaces
        for dim in self._m_dims:
            # Extract the mortar grids for dimension dim, unrolled by sides
            interface_side_grids = [
                grid
                for intf in self._mdg.interfaces(dim=dim, codim=1)
                for _, grid in intf.side_grids.items()
            ]
            # Export and store
            self.m_meshio_geom[dim] = self._export_grid(interface_side_grids, dim)

    def _export_grid(
        self, grids: Iterable[pp.Grid], dim: int
    ) -> Union[None, Meshio_Geom]:
        """Wrapper function to export grids of dimension dim. Calls the appropriate
        dimension specific export function.

        Parameters:
            grids: Subdomains of same dimension.
            dim: Dimension of the subdomains.

        Returns:
            Meshio_Geom: Points, cells (storing the connectivity), and cell ids in
                correct meshio format.

        Raises:
            ValueError: if dim not 0, 1, 2 or 3.

        """
        if dim == 0:
            return None
        elif dim == 1:
            return self._export_grid_1d(grids)
        elif dim == 2:
            return self._export_grid_2d(grids)
        elif dim == 3:
            return self._export_grid_3d(grids)
        else:
            raise ValueError(f"Unknown dimension {dim}")

    def _export_grid_1d(self, grids: Iterable[pp.Grid]) -> Meshio_Geom:
        """Export the geometrical data (point coordinates) and connectivity information
        from the 1d PorePy grids to meshio.

        Parameters:
            grids: 1d grids.

        Returns:
            Meshio_Geom: Points, 1d cells (storing the connectivity), and cell ids in
                correct meshio format.

        """

        # In 1d each cell is a line
        cell_type = "line"

        # Dictionary storing cell->nodes connectivity information
        cell_to_nodes: dict[str, np.ndarray] = {cell_type: np.empty((0, 2), dtype=int)}

        # Dictionary collecting all cell ids for each cell type. Since each cell is a
        # line, the list of cell ids is trivial
        total_num_cells = np.sum(np.array([grid.num_cells for grid in grids]))
        cell_id: dict[str, list[int]] = {cell_type: [i for i in range(total_num_cells)]}

        # Data structure for storing node coordinates of all 1d grids.
        num_pts = np.sum([grid.num_nodes for grid in grids]).astype(int)
        meshio_pts = np.empty((num_pts, 3))  # type: ignore

        # Initialize offset. All data associated to 1d grids is stored in the same vtu
        # file, essentially using concatenation. To identify each grid, keep track of
        # number of nodes for each grid.
        nodes_offset = 0

        # Loop over all 1d grids
        for grid in grids:
            # Store scaled node coordinates
            sl = slice(nodes_offset, nodes_offset + grid.num_nodes)
            meshio_pts[sl, :] = grid.nodes.T * self._length_scale

            # Lines are 1-simplices, and have a trivial connectivity.
            cn_indices = self._simplex_cell_to_nodes(1, grid)

            # Add to previous connectivity information
            cell_to_nodes[cell_type] = np.vstack(
                (cell_to_nodes[cell_type], cn_indices + nodes_offset)
            )

            # Update offsets
            nodes_offset += grid.num_nodes

        # Construct the meshio data structure
        meshio_cells = list()
        meshio_cell_id = list()

<<<<<<< HEAD
        # For each cell_type store the connectivity pattern cell_to_nodes for
        # the corresponding cells with ids from cell_id.
        for cell_type, cell_block in cell_to_nodes.items():
=======
        # For each cell_type store the connectivity pattern cell_to_nodes for the
        # corresponding cells with ids from cell_id.
        for (cell_type, cell_block) in cell_to_nodes.items():
>>>>>>> 70f12bff
            meshio_cells.append(meshio.CellBlock(cell_type, cell_block.astype(int)))
            meshio_cell_id.append(np.array(cell_id[cell_type]))

        # Return final meshio data: points, cell (connectivity), cell ids
        return Meshio_Geom(meshio_pts, meshio_cells, meshio_cell_id)

    def _simplex_cell_to_nodes(
        self, n: int, grid: pp.Grid, cells: Optional[np.ndarray] = None
    ) -> np.ndarray:
        """Determine cell to node connectivity for a general n-simplex mesh.

        Parameters:
            n: dimension of the simplices in the grid.
            grid: grid containing cells and nodes.
            cells: all n-simplex cells.

        Returns:
            np.ndarray: cell to node connectivity array, in which for each row
            (associated to cells) all associated nodes are marked.

        """
        # Determine cell-node ptr
        cn_indptr = (
            grid.cell_nodes().indptr[:-1]
            if cells is None
            else grid.cell_nodes().indptr[cells]
        )

        # Each n-simplex has n+1 nodes
        num_nodes = n + 1

        # Collect the indptr to all nodes of the cell.
        expanded_cn_indptr = np.vstack(
            [cn_indptr + i for i in range(num_nodes)]
        ).reshape(-1, order="F")

        # Detect all corresponding nodes by applying the expanded mask to the indices
        expanded_cn_indices = grid.cell_nodes().indices[expanded_cn_indptr]

        # Convert to right format.
        cn_indices = np.reshape(expanded_cn_indices, (-1, num_nodes), order="C")

        return cn_indices

    def _export_grid_2d(self, grids: Iterable[pp.Grid]) -> Meshio_Geom:
        """Export the geometrical data (point coordinates) and connectivity information
        from the 2d PorePy grids to meshio.

        Parameters:
            grids: 2d grids.

        Returns:
            Meshio_Geom: Points, 2d cells (storing the connectivity), and cell ids in
                correct meshio format.

        """

        # Use standard names for simple object types: in this routine only triangle and
        # quad cells are treated in a special manner.
        polygon_map = {"polygon3": "triangle", "polygon4": "quad"}

        # Dictionary storing cell->nodes connectivity information for all cell types.
        # For this, the nodes have to be sorted such that they form a circular chain,
        # describing the boundary of the cell.
        cell_to_nodes: dict[str, np.ndarray] = {}
        # Dictionary collecting all cell ids for each cell type.
        cell_id: dict[str, list[int]] = {}

        # Data structure for storing node coordinates of all 2d grids.
        num_pts = np.sum([grid.num_nodes for grid in grids])
        meshio_pts = np.empty((num_pts, 3))  # type: ignore

        # Initialize offsets. All data associated to 2d grids is stored in the same vtu
        # file, essentially using concatenation. To identify each grid, keep track of
        # number of nodes and cells for each grid.
        nodes_offset = 0
        cell_offset = 0

        # Loop over all 2d grids
        for grid in grids:
            # Store scaled node coordinates
            sl = slice(nodes_offset, nodes_offset + grid.num_nodes)
            meshio_pts[sl, :] = grid.nodes.T * self._length_scale

            # Determine cell types based on number of nodes.
            num_nodes_per_cell = grid.cell_nodes().getnnz(axis=0)

            # Loop over all available cell types and group cells of one type.
            g_cell_map = dict()
            for n in np.unique(num_nodes_per_cell):
                # Define cell type; check if it coincides with a predefined cell type
                cell_type = polygon_map.get(f"polygon{n}", f"polygon{n}")

                # Find all cells with n nodes, and store for later use
                cells = np.nonzero(num_nodes_per_cell == n)[0]
                g_cell_map[cell_type] = cells

                # Store cell ids in global container; init if entry not yet established
                if cell_type not in cell_id:
                    cell_id[cell_type] = []

                # Add offset taking into account previous grids
                cell_id[cell_type] += (cells + cell_offset).tolist()

            # Determine cell-node connectivity for each cell type and all cells. Treat
            # triangle, quad and polygonal cells differently aiming for optimized
            # performance.
            for n in np.unique(num_nodes_per_cell):
                # Define the cell type
                cell_type = polygon_map.get(f"polygon{n}", f"polygon{n}")

                # Check if cell_type is already defined in cell_to_nodes, otherwise
                # construct it
                if cell_type not in cell_to_nodes:
                    cell_to_nodes[cell_type] = np.empty((0, n), dtype=int)

                # Special case: Triangle cells, i.e., n=3.
                if cell_type == "triangle":
                    # Triangles are simplices and have a trivial connectivity.

                    # Fetch triangle cells
                    cells = g_cell_map[cell_type]
                    # Determine the trivial connectivity - triangles are 2-simplices.
                    cn_indices = self._simplex_cell_to_nodes(2, grid, cells)

                # Quad and polygon cells.
                else:
                    # For quads/polygons, grid.cell_nodes cannot be blindly used as for
                    # triangles, since the ordering of the nodes may define a cell of
                    # the type (here specific for quads)
                    # x--x and not x--x
                    #  \/          |  |
                    #  /\          |  |
                    # x--x         x--x .
                    # Therefore, use both grid.cell_faces and grid.face_nodes to make
                    # use of face information and sort those to retrieve the correct
                    # connectivity.

                    # Strategy: Collect all cell nodes including their connectivity in a
                    # matrix of double num cell size. The goal will be to gather
                    # starting and end points for all faces of each cell, sort those
                    # faces,such that they form a circular graph, and then choose the
                    # resulting starting points of all faces to define the connectivity.

                    # Fetch corresponding cells
                    cells = g_cell_map[cell_type]
                    # Determine all faces of all cells. Use an analogous approach as
                    # used to determine all cell nodes for triangle cells. And use that
                    # a polygon with n nodes has also n faces.
                    cf_indptr = grid.cell_faces.indptr[cells]
                    expanded_cf_indptr = np.vstack(
                        [cf_indptr + i for i in range(n)]
                    ).reshape(-1, order="F")
                    cf_indices = grid.cell_faces.indices[expanded_cf_indptr]

                    # Determine the associated (two) nodes of all faces for each cell.
                    fn_indptr = grid.face_nodes.indptr[cf_indices]
                    # Extract nodes for first and second node of each face; reshape such
                    # that all first nodes of all faces for each cell are stored in one
                    # row, i.e., end up with an array of size num_cells (for this cell
                    # type) x n.
                    cfn_indices = [
                        grid.face_nodes.indices[fn_indptr + i].reshape(-1, n)
                        for i in range(2)
                    ]
                    # Group first and second nodes, with alternating order of rows.
                    # By this, each cell is represented by two rows. The first and
                    # second rows contain first and second nodes of faces. And each
                    # column stands for one face.
                    cfn = np.ravel(cfn_indices, order="F").reshape(n, -1).T

                    # Sort faces for each cell such that they form a chain. Use a
                    # function compiled with Numba. This step is the bottleneck of
                    # this routine.
                    cfn = pp.utils.sort_points.sort_multiple_point_pairs(cfn).astype(
                        int
                    )

                    # For each cell pick the sorted nodes such that they form a chain
                    # and thereby define the connectivity, i.e., skip every second row.
                    cn_indices = cfn[::2, :]

                # Add offset to account for previous grids, and store
                cell_to_nodes[cell_type] = np.vstack(
                    (cell_to_nodes[cell_type], cn_indices + nodes_offset)
                )

            # Update offsets
            nodes_offset += grid.num_nodes
            cell_offset += grid.num_cells

        # Construct the meshio data structure
        meshio_cells = list()
        meshio_cell_id = list()

<<<<<<< HEAD
        # For each cell_type store the connectivity pattern cell_to_nodes for
        # the corresponding cells with ids from cell_id.
        for cell_type, cell_block in cell_to_nodes.items():
=======
        # For each cell_type store the connectivity pattern cell_to_nodes for the
        # corresponding cells with ids from cell_id.
        for (cell_type, cell_block) in cell_to_nodes.items():
>>>>>>> 70f12bff
            # Meshio requires the keyword "polygon" for general polygons.
            # Thus, remove the number of nodes associated to polygons.
            cell_type_meshio_format = "polygon" if "polygon" in cell_type else cell_type
            meshio_cells.append(
                meshio.CellBlock(cell_type_meshio_format, cell_block.astype(int))
            )
            meshio_cell_id.append(np.array(cell_id[cell_type]))

        # Return final meshio data: points, cell (connectivity), cell ids
        return Meshio_Geom(meshio_pts, meshio_cells, meshio_cell_id)

    def _export_grid_3d(self, grids: Iterable[pp.Grid]) -> Meshio_Geom:
        """Export the geometrical data (point coordinates) and connectivity
        information from 3d PorePy grids to meshio.

        Parameters:
            grids: 3d grids.

        Returns:
            Points, 3d cells (storing the connectivity), and cell ids in correct meshio
            format.

        """

        # Three different cell types will be distinguished: Tetrahedra, hexahedra,
        # and general polyhedra. meshio does not allow for a mix of cell types
        # in 3d within a single grid (and we export all 3d grids at once). Thus,
        # if the 3d grids contains cells of varying types, all cells will be cast
        # as polyhedra.

        # Determine the cell types present among all grids.
        cell_types: set[str] = set()
        for grid in grids:
            # The number of faces per cell wil be later used to determining
            # the cell types
            num_faces_per_cell = np.unique(grid.cell_faces.getnnz(axis=0))

            if num_faces_per_cell.shape[0] == 1:
                n = num_faces_per_cell[0]
                if n == 4:
                    cell_types.add("tetra")
                elif n == 6 and isinstance(grid, pp.CartGrid):
                    cell_types.add("hexahedron")
                else:
                    cell_types.add("polyhedron")
            else:
                cell_types.add("polyhedron")

        # Use dedicated export for each grid type
        if len(cell_types) == 1 and "tetra" in cell_types:
            return self._export_simplex_3d(grids)
        elif len(cell_types) == 1 and "hexahedron" in cell_types:
            return self._export_hexahedron_3d(grids)
        else:
            return self._export_polyhedron_3d(grids)

    def _export_simplex_3d(self, grids: Iterable[pp.Grid]) -> Meshio_Geom:
        """Export the geometrical data (point coordinates) and connectivity
        information from 3d PorePy simplex grids to meshio.

        Parameters:
            grids: 3d simplex grids.

        Returns:
            Points, 3d cells (storing the connectivity), and cell ids in correct meshio
            format.

        """
        # For the special meshio geometric type "tetra", cell->nodes will be used to
        # store connectivity information. Each simplex has 4 nodes.
        cell_to_nodes = np.empty((0, 4), dtype=int)

        # Dictionary collecting all cell ids for each cell type.
        cell_id: list[int] = []

        # Data structure for storing node coordinates of all 3d grids.
        num_pts = np.sum([grid.num_nodes for grid in grids])
        meshio_pts = np.empty((num_pts, 3))  # type: ignore

        # Initialize offsets. All data associated to 3d grids is stored in the same vtu
        # file, essentially using concatenation. To identify each grid, keep track of
        # number of nodes and cells for each grid.
        nodes_offset = 0
        cell_offset = 0

        # Treat each 3d grid separately.
        for grid in grids:
            # Store scaled node coordinates
            sl = slice(nodes_offset, nodes_offset + grid.num_nodes)
            meshio_pts[sl, :] = grid.nodes.T * self._length_scale

            # Identify all cells as tetrahedra.
            cells = np.arange(grid.num_cells)

            # Add offset taking into account previous grids
            cell_id += (cells + cell_offset).tolist()

            # Determine local connectivity for all cells. Simplices are invariant under
            # permutations. Thus, no specific ordering of nodes is required. Tetrahedra
            # are essentially 3-simplices.
            cn_indices = self._simplex_cell_to_nodes(3, grid, cells)

            # Store cell-node connectivity, and add offset taking into account previous
            # grids
            cell_to_nodes = np.vstack((cell_to_nodes, cn_indices + nodes_offset))

            # Update offset
            nodes_offset += grid.num_nodes
            cell_offset += grid.num_cells

        # Initialize the meshio data structure for the connectivity and cell ids. There
        # is only one cell type, and meshio expects iterable data structs.
        meshio_cells = [meshio.CellBlock("tetra", cell_to_nodes.astype(int))]
        meshio_cell_id = [np.array(cell_id)]

        # Return final meshio data: points, cell (connectivity), cell ids
        return Meshio_Geom(meshio_pts, meshio_cells, meshio_cell_id)

    def _export_hexahedron_3d(self, grids: Iterable[pp.Grid]) -> Meshio_Geom:
        """Export the geometrical data (point coordinates) and connectivity
        information from 3d PorePy hexahedron grids to meshio.

        NOTE: Optimally, a StructuredGrid would be exported in this case. However,
        meshio does solely handle unstructured grids and cannot for instance write
        to *.vtr format.

        Parameters:
            grids: 3d hexahedron grids.

        Returns:
            Points, 3d cells (storing the connectivity), and cell ids in correct meshio
            format.

        """
        # For the special meshio geometric type "hexahedron", cell->nodes will be used
        # to store connectivity information. Each hexahedron has 8 nodes.
        cell_to_nodes = np.empty((0, 8), dtype=int)

        # Dictionary collecting all cell ids for each cell type.
        cell_id: list[int] = []

        # Data structure for storing node coordinates of all 3d grids.
        num_pts = np.sum([grid.num_nodes for grid in grids])
        meshio_pts = np.empty((num_pts, 3))  # type: ignore

        # Initialize offsets. Required taking into account multiple 3d grids.
        nodes_offset = 0
        cell_offset = 0

        # Treat each 3d grid separately.
        for grid in grids:
            # Store scaled node coordinates
            sl = slice(nodes_offset, nodes_offset + grid.num_nodes)
            meshio_pts[sl, :] = grid.nodes.T * self._length_scale

            # Identify all cells as tetrahedra.
            cells = np.arange(grid.num_cells)

            # Add offset taking into account previous grids
            cell_id += (cells + cell_offset).tolist()

            # Determine local connectivity for all cells. Simplices are invariant
            # under permutations. Thus, no specific ordering of nodes is required.

            # After all, the procedure is fairly similar to the treatment of tetra
            # cells. Most of the following code is analogous to
            # _simplex_cell_to_nodes(). However, for hexahedron cells the order of the
            # nodes is important and has to be adjusted. Based on the specific
            # definition of TensorGrids however, the node numbering can be hardcoded,
            # which results in better performance compared to a modular procedure.

            # Determine cell-node ptr
            cn_indptr = (
                grid.cell_nodes().indptr[:-1]
                if cells is None
                else grid.cell_nodes().indptr[cells]
            )

            # Collect the indptr to all nodes of the cell; each n-simplex cell contains
            # n nodes
            expanded_cn_indptr = np.vstack([cn_indptr + i for i in range(8)]).reshape(
                -1, order="F"
            )

            # Detect all corresponding nodes by applying the expanded mask to indices
            expanded_cn_indices = grid.cell_nodes().indices[expanded_cn_indptr]

            # Convert to right format.
            cn_indices = np.reshape(expanded_cn_indices, (-1, 8), order="C")

            # Reorder nodes to comply with the node numbering convention of meshio
            # regarding hexahedron cells.
            cn_indices = cn_indices[:, [0, 2, 6, 4, 1, 3, 7, 5]]

            # Test whether the hard-coded numbering really defines a hexahedron.
            assert self._test_hex_meshio_format(grid.nodes, cn_indices)

            # Store cell-node connectivity, and add offset taking into account previous
            # grids
            cell_to_nodes = np.vstack((cell_to_nodes, cn_indices + nodes_offset))

            # Update offset
            nodes_offset += grid.num_nodes
            cell_offset += grid.num_cells

        # Initialize the meshio data structure for the connectivity and cell ids. There
        # is only one cell type, and meshio expects iterable data structs.
        meshio_cells = [meshio.CellBlock("hexahedron", cell_to_nodes.astype(int))]
        meshio_cell_id = [np.array(cell_id)]

        # Return final meshio data: points, cell (connectivity), cell ids
        return Meshio_Geom(meshio_pts, meshio_cells, meshio_cell_id)

    def _test_hex_meshio_format(
        self, nodes: np.ndarray, cn_indices: np.ndarray
    ) -> bool:
        """Test whether the node numbering for each cell complies with the hardcoded
        numbering used by meshio, cf. documentation of meshio.

        Parameters:
            nodes: grid nodes.
            cn_indices: connectivity information.

        Returns:
            Flag whether the node numbering for each cell complies with the numbering
            of meshio.

        Raises:
            ImportError: if numba is not installed.

        """

        try:
            import numba
        except ImportError:
            raise ImportError("Numba not available on the system")

        # Just in time compilation
        @numba.njit("b1(f8[:,:], i4[:,:])", cache=True, parallel=True)
        def _function_to_compile(nodes, cn_indices):
            """Test whether the node numbering for each cell complies with the hardcoded
            numbering used by meshio, cf. documentation of meshio.

            For this, fetch three potential sides of the hex and test whether they lie
            circular chain within a plane. Here, the test is successful, if the node
            sets [0,1,2,3], [4,5,6,7], and [0,1,5,4] define planes.

            Paramerers:
                nodes: grid nodes.
                cn_indices: connectivity information.

            Returns:
                Flag whether the node numbering for each cell complies with the
                numbering of meshio.

            """

            # Assume initially correct format
            correct_format = True

            # Test each cell separately
            for i in numba.prange(cn_indices.shape[0]):
                # Assume initially that the cell is a hex
                is_hex = True

                # Visit three node sets and check whether they define feasible sides
                # of a hex.
                # FIXME use shorter code of the following style - note: the order in the
                # array is not the same troubling numba
                # global_ind_0 = cn_indices[i, 0:4]
                # global_ind_1 = cn_indices[i, 4:8]
                global_ind_0 = np.array(
                    [
                        cn_indices[i, 0],
                        cn_indices[i, 1],
                        cn_indices[i, 2],
                        cn_indices[i, 3],
                    ]
                )
                global_ind_1 = np.array(
                    [
                        cn_indices[i, 4],
                        cn_indices[i, 5],
                        cn_indices[i, 6],
                        cn_indices[i, 7],
                    ]
                )
                global_ind_2 = np.array(
                    [
                        cn_indices[i, 0],
                        cn_indices[i, 1],
                        cn_indices[i, 5],
                        cn_indices[i, 4],
                    ]
                )

                # Check each side separately
                for global_ind in [global_ind_0, global_ind_1, global_ind_2]:
                    # Fetch coordinates associated to the four nodes
                    coords = nodes[:, global_ind]

                    # Check orientation by determining normalized cross products of all
                    # two consecutive connections.
                    normalized_cross = np.zeros((3, 3))
                    for j in range(3):
                        cross = np.cross(
                            coords[:, j + 1] - coords[:, j],
                            coords[:, (j + 2) % 4] - coords[:, j + 1],
                        )
                        normalized_cross[:, j] = cross / np.linalg.norm(cross)

                    # Consider the points lying in a plane when each connection produces
                    # the same normalized cross product.
                    is_plane = np.linalg.matrix_rank(normalized_cross) == 1

                    # Combine with the remaining sides
                    is_hex = is_hex and is_plane

                # Combine the results for all cells
                correct_format = correct_format and is_hex

            return correct_format

        return _function_to_compile(nodes, cn_indices)

    def _export_polyhedron_3d(self, grids: Iterable[pp.Grid]) -> Meshio_Geom:
        """Export the geometrical data (point coordinates) and connectivity information
        from 3d PorePy polyhedron grids to meshio.

        Parameters:
            grids: 3d polyhedron grids.

        Returns:
            Meshio_Geom: Points, 3d cells (storing the connectivity), and cell ids in
            correct meshio format.

        """
        # For the general geometric type "polyhedron", cell->faces->nodes will be used
        # to store connectivity information, which can become significantly larger than
        # cell->nodes information used for special type grids.
        cell_to_faces: dict[str, list[list[int]]] = {}

        # Dictionary collecting all cell ids for each cell type.
        cell_id: dict[str, list[int]] = {}

        # Data structure for storing node coordinates of all 3d grids.
        num_pts = np.sum([grid.num_nodes for grid in grids])
        meshio_pts = np.empty((num_pts, 3))  # type: ignore

        # Initialize offsets. Required taking into account multiple 3d grids.
        nodes_offset = 0
        cell_offset = 0

        # Treat each 3d grid separately.
        for grid in grids:
            # Store scaled node coordinates
            sl = slice(nodes_offset, nodes_offset + grid.num_nodes)
            meshio_pts[sl, :] = grid.nodes.T * self._length_scale

            # Categorize all polyhedron cells by their number of nodes. Each category
            # will be treated separately allowing for using fitting datastructures.
            num_nodes_per_cell = grid.cell_nodes().getnnz(axis=0)

            g_cell_map = dict()

            for n in np.unique(num_nodes_per_cell):
                cell_type = f"polyhedron{n}"

                # Find all cells with n faces, and store for later use
                cells = np.nonzero(num_nodes_per_cell == n)[0]
                g_cell_map[cell_type] = cells

                # Store cell ids in global container; init if entry not yet established
                if cell_type not in cell_id:
                    cell_id[cell_type] = []

                # Add offset taking into account previous grids
                cell_id[cell_type] += (cells + cell_offset).tolist()

            # Determine local connectivity for all cells. Due to different treatment of
            # special and general cell types and to conform with array sizes (for
            # polyhedra), treat each cell type separately.
            for cell_type in g_cell_map.keys():
                # The general strategy is to define the connectivity as cell-face-nodes
                # information, where the faces are defined by nodes. Hence, this
                # information is significantly larger than the info provided for tetra
                # cells. Here, we make use of the fact that grid.face_nodes provides
                # nodes ordered wrt. the right-hand rule.

                # Fetch cells with n faces
                cells = g_cell_map[cell_type]

                # Store shortcuts to cell-face and face-node information
                cf_indptr = grid.cell_faces.indptr
                cf_indices = grid.cell_faces.indices
                fn_indptr = grid.face_nodes.indptr
                fn_indices = grid.face_nodes.indices

                # Determine the cell-face connectivity with faces described by their
                # nodes ordered such that they form a chain and are identified by the
                # face boundary. The final data format is a list[list[np.ndarray]]. The
                # outer list loops over all cells. Each cell entry contains a list over
                # faces, and each face entry is given by the face nodes.
                if cell_type not in cell_to_faces:
                    cell_to_faces[cell_type] = []
                cell_to_faces[cell_type] += [
                    [
                        fn_indices[fn_indptr[f] : fn_indptr[f + 1]]  # nodes
                        for f in cf_indices[cf_indptr[c] : cf_indptr[c + 1]]  # faces
                    ]
                    for c in cells  # cells
                ]

            # Update offset
            nodes_offset += grid.num_nodes
            cell_offset += grid.num_cells

        # Initialize the meshio data structure for the connectivity and cell ids.
        meshio_cells = list()
        meshio_cell_id = list()

        # Store the cells in meshio format
        for cell_type, cell_block in cell_to_faces.items():
            # Adapt the block number taking into account of previous cell types.
            meshio_cells.append(meshio.CellBlock(cell_type, cell_block))
            meshio_cell_id.append(np.array(cell_id[cell_type]))

        # Return final meshio data: points, cell (connectivity), cell ids
        return Meshio_Geom(meshio_pts, meshio_cells, meshio_cell_id)

    def _write(
        self, fields: Iterable[Field], file_name: str, meshio_geom: Meshio_Geom
    ) -> None:
        """Interface to meshio for exporting cell data.

        Parameters:
            fields: fields which shall be exported
            file_name: name of final file of export.
            meshio_geom: Namedtuple of points, connectivity information, and cell ids in
                meshio format (for a single dimension).

        Raises:
            ValueError: if some data has wrong dimension.

        """
        # Initialize empty cell data dictionary
        cell_data: dict[str, list[np.ndarray]] = {}

        # Split the data for each group of geometrically uniform cells. Utilize
        # meshio_geom for this.
        for field in fields:
            # Although technically possible, as implemented, field.values should never
            # be None.
            assert field.values is not None

            # For each field create a sub-vector for each geometrically uniform group
            # of cells
            cell_data[field.name] = list()

            # Fill up the data
            for ids in meshio_geom.cell_ids:
                if field.values.ndim == 1:
                    cell_data[field.name].append(field.values[ids])
                elif field.values.ndim == 2:
                    cell_data[field.name].append(field.values[:, ids].T)
                else:
                    raise ValueError("Data values have wrong dimension")

        # Create the meshio object
        meshio_grid_to_export = meshio.Mesh(
            meshio_geom.pts, meshio_geom.connectivity, cell_data=cell_data
        )

        # Write mesh information and data to VTK format.
        meshio.write(file_name, meshio_grid_to_export, binary=self._binary)

    def _append_folder_name(
        self, folder_name: Optional[str] = None, name: str = ""
    ) -> str:
        """Auxiliary method setting up potentially non-existent folder structure and
        setting up a path for exporting.

        Parameters:
            folder_name: name of the folder.
            name: prefix of the name of the files to be written.

        Returns:
            Complete path to the files to be written.

        """

        # If no folder_name is prescribed, the files will be stored in the working
        # directory.
        if folder_name is None:
            return name

        # Set up folder structure if not existent.
        if not os.path.exists(folder_name):
            os.makedirs(folder_name)

        # Return full path.
        return os.path.join(folder_name, name)

    def _make_file_name(
        self,
        file_name: str,
        time_step: Optional[int] = None,
        dim: Optional[int] = None,
        extension: str = ".vtu",
    ) -> str:
        """Auxiliary method to setting up file name.

        The final name is built as combination of a prescribed prefix, and possibly
        the dimension of underlying grid and time (step) the related data is
        associated to.

        Parameters:
            file_name: Prefix of the name of file to be exported.
            time_step: Time or time step (index).
            dim: Dimension of the exported grid.
            extension: Extension of the file, typically file ending defining the format.

        Returns:
            Complete name of file.

        """

        # Define non-empty time step extension including zero padding.
        time_extension = (
            "" if time_step is None else "_" + str(time_step).zfill(self._padding)
        )

        # Define non-empty dim extension
        dim_extension = "" if dim is None else "_" + str(dim)

        # Combine prefix and extensions to define the complete name
        return file_name + dim_extension + time_extension + extension<|MERGE_RESOLUTION|>--- conflicted
+++ resolved
@@ -249,7 +249,6 @@
         # generated either through Exporter.write_pvd() or Exporter._export_mdg_pvd(),
         # respectively.
         if is_mdg_pvd:
-
             # Strategy: Find all vtu files attached to the mdg pvd file. Utilize the
             # hardcoded format in self._export_mdg_pvd().
             # Use the ET package from the standard library to parse the XML-file.
@@ -262,7 +261,6 @@
             time_index = int(pvd_file.stem[-self._padding :])
 
         else:
-
             # Strategy: First, identify the latest time step, and second all files
             # corresponding to that time step. Utilize hardcoded format in
             # Exporter.write_pvd().
@@ -376,12 +374,7 @@
         # 1. Determine dimensionality and type of grid, addressed by the vtu file.
         # 2. Check whether the vtu file is compatible with the corresponding grids.
         # 3. Transfer data from vtu to the mixed-dimensional grid.
-<<<<<<< HEAD
-        for i, file_name in enumerate(file_names):
-=======
         for i, vtu_file in enumerate(vtu_files):
-
->>>>>>> 70f12bff
             # Read all data from vtu
             vtu_data = meshio.read(vtu_file)
 
@@ -465,23 +458,19 @@
                     == {}
                 )
 
-<<<<<<< HEAD
-            # 3rd step: Transfer data. Consider each key separately.
-            for key in keys:
-=======
             # 3rd step. Fill-in keys.
             if keys is None:
                 _keys: list[str] = []
                 if is_subdomain_data:
                     for sd, sd_data in self._mdg.subdomains(dim=dim, return_data=True):
-                        if pp.STATE in sd_data:
-                            _keys += list(sd_data[pp.STATE].keys())
+                        if pp.TIME_STEP_SOLUTIONS in sd_data:
+                            _keys += list(sd_data[pp.TIME_STEP_SOLUTIONS].keys())
                 else:
                     for intf, intf_data in self._mdg.interfaces(
                         dim=dim, return_data=True
                     ):
-                        if pp.STATE in intf_data:
-                            _keys += list(intf_data[pp.STATE].keys())
+                        if pp.TIME_STEP_SOLUTIONS in intf_data:
+                            _keys += list(intf_data[pp.TIME_STEP_SOLUTIONS].keys())
             else:
                 _keys = list(keys)
 
@@ -490,8 +479,6 @@
 
             # 4th step: Transfer data. Consider each key separately.
             for key in unique_keys:
-
->>>>>>> 70f12bff
                 # Only continue if the key is present in the data
                 # IMPLEMENTATION NOTE: To also consider node data, add an else below.
                 if key in vtu_data.cell_data:
@@ -764,12 +751,11 @@
         pvd_file: Path = Path(
             self._append_folder_name(self._folder_name, self._file_name) + ".pvd"
         )
-        file_exists: bool = pvd_file.exists()
+        zfile_exists: bool = pvd_file.exists()
 
         # Define the header - either copy paste from availble previous output, or define
         # hardcoded header.
         if file_exists and append:
-
             # Strategy: Continue writing available pvd file by first copying all content
             # until the restart time, here altogether defined as header.
 
@@ -785,7 +771,6 @@
             header: str = "".join(previous_content[: -2 - len(self._restart_files)])
 
         else:
-
             # Start writing a new pvd file. Define hardcoded header.
             b = "LittleEndian" if sys.byteorder == "little" else "BigEndian"
             c = ' compressor="vtkZLibDataCompressor"'
@@ -1023,13 +1008,8 @@
             explicitly checks only for subdomain data.
 
             Parameters:
-<<<<<<< HEAD
                 data_pt: data identifier via the key used in ``pp.TIME_STEP_SOLUTIONS``
                     and a specific subdomain.
-=======
-                data_pt: data iendtifier via the key used in pp.STATE and a specific
-                    subdomain.
->>>>>>> 70f12bff
                 subdomain_data: container for subdomain data
                 interface_data: container for interface data
 
@@ -1066,13 +1046,8 @@
                         and key in sd_data[pp.TIME_STEP_SOLUTIONS]
                     ):
                         raise ValueError(
-<<<<<<< HEAD
                             f"""No time step solution with prescribed key {key}
                             available on selected subdomains."""
-=======
-                            f"""No state with prescribed key {key} available on selected
-                            subdomains."""
->>>>>>> 70f12bff
                         )
 
                     # Fetch data and convert to vectorial format if suitable
@@ -1104,13 +1079,8 @@
                 interfaces.
 
             Parameters:
-<<<<<<< HEAD
                 data_pt: data identifier combining to be addressed interfaces and
                     a key present in pp.TIME_STEP_SOLUTIONS.
-=======
-                data_pt: data identifier combining to be addressed interfaces and a key
-                    present in pp.STATE.
->>>>>>> 70f12bff
                 subdomain_data: container for subdomain data.
                 interface_data: container for interface data.
 
@@ -1147,13 +1117,8 @@
                         and key in intf_data[pp.TIME_STEP_SOLUTIONS]
                     ):
                         raise ValueError(
-<<<<<<< HEAD
                             f"""No time step solution with prescribed key {key}
                             available on selected interfaces."""
-=======
-                            f"""No state with prescribed key {key} available on selected
-                            interfaces."""
->>>>>>> 70f12bff
                         )
 
                     # Fetch data and convert to vectorial format if suitable
@@ -1358,14 +1323,8 @@
             success = False
 
             for method in methods:
-<<<<<<< HEAD
-                # Check whether data point of right type and convert to
-                # the unique data type.
-=======
-
                 # Check whether data point of right type and convert to the unique data
                 # type.
->>>>>>> 70f12bff
                 subdomain_data, interface_data, success = method(
                     data_pt, subdomain_data, interface_data
                 )
@@ -1755,15 +1714,9 @@
         meshio_cells = list()
         meshio_cell_id = list()
 
-<<<<<<< HEAD
-        # For each cell_type store the connectivity pattern cell_to_nodes for
-        # the corresponding cells with ids from cell_id.
-        for cell_type, cell_block in cell_to_nodes.items():
-=======
         # For each cell_type store the connectivity pattern cell_to_nodes for the
         # corresponding cells with ids from cell_id.
-        for (cell_type, cell_block) in cell_to_nodes.items():
->>>>>>> 70f12bff
+        for cell_type, cell_block in cell_to_nodes.items():
             meshio_cells.append(meshio.CellBlock(cell_type, cell_block.astype(int)))
             meshio_cell_id.append(np.array(cell_id[cell_type]))
 
@@ -1959,15 +1912,9 @@
         meshio_cells = list()
         meshio_cell_id = list()
 
-<<<<<<< HEAD
-        # For each cell_type store the connectivity pattern cell_to_nodes for
-        # the corresponding cells with ids from cell_id.
-        for cell_type, cell_block in cell_to_nodes.items():
-=======
         # For each cell_type store the connectivity pattern cell_to_nodes for the
         # corresponding cells with ids from cell_id.
-        for (cell_type, cell_block) in cell_to_nodes.items():
->>>>>>> 70f12bff
+        for cell_type, cell_block in cell_to_nodes.items():
             # Meshio requires the keyword "polygon" for general polygons.
             # Thus, remove the number of nodes associated to polygons.
             cell_type_meshio_format = "polygon" if "polygon" in cell_type else cell_type
