--- conflicted
+++ resolved
@@ -2417,14 +2417,11 @@
         other_frac = np.empty(0, dtype=np.int)
 
         for i in isect:
-<<<<<<< HEAD
-=======
             if i.first.index == frac_num:
                 other_frac = np.append(other_frac, i.second.index)
             else:
                 other_frac = np.append(other_frac, i.first.index)
 
->>>>>>> a14d8a1f
             tmp_p = rot_translate(i.coord)
             if tmp_p.shape[1] > 0:
                 assert np.max(np.abs(tmp_p[2])) < self.tol
