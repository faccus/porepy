import warnings
import numpy as np

from porepy.fracs import meshing

#------------------------------------------------------------------------------#

def from_csv(f_name, mesh_kwargs, domain=None, pause=False,\
             return_domain=False, **kwargs):
    """
    Create the grid bucket from a set of fractures stored in a csv file and a
    domain. In the csv file, we assume the following structure:
    FID, START_X, START_Y, END_X, END_Y

    Where FID is the fracture id, START_X and START_Y are the abscissa and
    coordinate of the starting point, and END_X and END_Y are the abscissa and
    coordinate of the ending point.
    Note: the delimiter can be different.

    Parameters:
        f_name: the file name in CSV format
        mesh_kwargs: list of additional arguments for the meshing
        domain: rectangular domain, if not given the bounding-box is computed
        kwargs: list of argument for the numpy function genfromtxt

    Returns:
        gb: grid bucket associated to the configuration.
        domain: if the domain is not given as input parameter, the bounding box
        is returned.

    """
    pts, edges = fractures_from_csv(f_name, **kwargs)
    f_set = np.array([pts[:, e] for e in edges.T])

    # Define the domain as bounding-box if not defined
    if domain is None:
        overlap = kwargs.get('domain_overlap', 0)
        domain = bounding_box(pts, overlap)

    if return_domain:
        return meshing.simplex_grid(f_set, domain, **mesh_kwargs), domain
    else:
        return meshing.simplex_grid(f_set, domain, **mesh_kwargs)

#------------------------------------------------------------------------------#

def fractures_from_csv(f_name, tagcols=None, **kwargs):
    """ Read csv file with fractures to obtain fracture description.

    Create the grid bucket from a set of fractures stored in a csv file and a
    domain. In the csv file, we assume the following structure:
    FID, START_X, START_Y, END_X, END_Y

    Where FID is the fracture id, START_X and START_Y are the abscissa and
    coordinate of the starting point, and END_X and END_Y are the abscissa and
    coordinate of the ending point.

    To change the delimiter from the default comma, use kwargs passed to
    np.genfromtxt.

    The csv file is assumed to have a header of 1 line. To change this number,
    use kwargs skip_header.

    Parameters:
        f_name (str): Path to csv file
        tagcols (array-like, int. Optional): Column index where fracture tags
            are stored. 0-offset. Defaults to no columns.
        **kwargs: keyword arguments passed on to np.genfromtxt.

    Returns:
        np.ndarray (2 x num_pts): Point coordinates used in the fracture
            description.
        np.ndarray (2+numtags x num_fracs): Fractures, described by their start
            and endpoints (first and second row). If tags are assigned to the
            fractures, these are stored in rows 2,...

    """
    npargs = {}
    # EK: Should these really be explicit keyword arguments?
    npargs['delimiter'] = kwargs.get('delimiter', ',')
    npargs['skip_header'] = kwargs.get('skip_header', 1)

    # Extract the data from the csv file
    data = np.genfromtxt(f_name, **npargs)
    if data.size == 0:
        return np.empty((2,0)), np.empty((2,0), dtype=np.int)
    data = np.atleast_2d(data)

    num_fracs = data.shape[0] if data.size > 0 else 0
    num_data = data.shape[1] if data.size > 0 else 0

    pt_cols = np.arange(1, num_data)
    if tagcols is not None:
        pt_cols = np.setdiff1d(pt_cols, tagcols)

    pts = data[:, pt_cols].reshape((-1, 2)).T

    # Let the edges correspond to the ordering of the fractures
    edges = np.vstack((np.arange(0, 2*num_fracs, 2),
                       np.arange(1, 2*num_fracs, 2)))
    if tagcols is not None:
        edges = np.vstack((edges, data[:, tagcols].T))

    return pts, edges.astype(np.int)

#------------------------------------------------------------------

<<<<<<< HEAD
def from_fab(f_name):
    """ Read fractures from a .fab file, as specified by FracMan.

    The filter is based on the .fab-files available at the time of writing, and
    may not cover all options available.

    Parameters:
        f_name (str): Path to .fab file.

    Returns:
        fracs (list of np.ndarray): Each list element contains fracture
            vertexes as a nd x n_pt array.
        tess_fracs (list of np.ndarray): Each list element contains fracture
            cut by the domain boundary, represented by vertexes as a nd x n_pt
            array.
        tess_frac (np.ndarray): For each element in tess_frac, a +-1 defining
            which boundary the fracture is on.

    The function also reads in various other information of unknown usefulness,
    see implementation for details. This information is currently not returned.

    """

    def read_keyword(line):
        # Read a single keyword, on the form  key = val
        words = line.split('=')
        assert len(words) == 2
        key = words[0].strip()
        val = words[1].strip()
        return key, val

    def read_section(f, section_name):
        # Read a section of the file, surrounded by a BEGIN / END wrapping
        d = {}
        for line in f:
            if line.strip() == 'END ' + section_name.upper().strip():
                return d
            k, v = read_keyword(line)
            d[k] = v

    def read_fractures(f, is_tess=False):
        # Read the fracture
        fracs = []
        fracture_ids = []
        trans = []
        nd = 3
        for line in f:
            if not is_tess and line.strip() == 'END FRACTURE':
                return fracs, np.asarray(fracture_ids), np.asarray(trans)
            elif is_tess and line.strip() == 'END TESSFRACTURE':
                return fracs, np.asarray(fracture_ids), np.asarray(trans)
            if is_tess:
                ids, num_vert = line.split()
            else:
                ids, num_vert, t = line.split()
                trans.append(float(t))

            ids = int(ids)
            num_vert = int(num_vert)
            vert = np.zeros((num_vert, nd))
            for i in range(num_vert):
                data = f.readline().split()
                vert[i] = np.asarray(data[1:])

            # Transpose to nd x n_pt format
            vert = vert.T

            # Read line containing normal vector, but disregard result
            data = f.readline().split()
            if is_tess:
                trans.append(int(data[1]))
            fracs.append(vert)
            fracture_ids.append(ids)

    with open('DFN.fab', 'r') as f:
        for line in f:
            if line.strip() == 'BEGIN FORMAT':
                # Read the format section, but disregard the information for
                # now
                formats = read_section(f, 'FORMAT')
            elif line.strip() == 'BEGIN PROPERTIES':
                # Read in properties section, but disregard information
                props = read_section(f, 'PROPERTIES')
            elif line.strip() == 'BEGIN SETS':
                # Read set section, but disregard information.
                sets = read_section(f, 'SETS')
            elif line.strip() == 'BEGIN FRACTURE':
                # Read fractures
                fracs, frac_ids, trans = read_fractures(f, is_tess=False)
            elif line.strip() == 'BEGIN TESSFRACTURE':
                # Read tess_fractures
                tess_fracs, tess_frac_ids, tess_sgn = read_fractures(f, is_tess=True)
            elif line.strip()[:5] == 'BEGIN':
                # Check for keywords not yet implemented.
                raise ValueError('Unknown section type ' + line)

    return fracs, tess_fracs, tess_sgn


def _bounding_box(pts, overlap=0):
=======
def bounding_box(pts, overlap=0):
>>>>>>> 2df248fb
    """ Obtain a bounding box for a point cloud.

    Parameters:
        pts: np.ndarray (nd x npt). Point cloud. nd should be 2 or 3
        overlap (double, defaults to 0): Extension of the bounding box outside
            the point cloud. Scaled with extent of the point cloud in the
            respective dimension.

    Returns:
        domain (dictionary): Containing keywords xmin, xmax, ymin, ymax, and
            possibly zmin and zmax (if nd == 3)

    """
    max_coord = pts.max(axis=1)
    min_coord = pts.min(axis=1)
    dx = max_coord - min_coord
    domain = {'xmin': min_coord[0] - dx[0] * overlap,
              'xmax': max_coord[0] + dx[0] * overlap,
              'ymin': min_coord[1] - dx[1] * overlap,
              'ymax': max_coord[1] + dx[1] * overlap}

    if max_coord.size == 3:
        domain['zmin'] = min_coord[2] - dx[2] * overlap
        domain['zmax'] = max_coord[2] + dx[2] * overlap
    return domain<|MERGE_RESOLUTION|>--- conflicted
+++ resolved
@@ -105,7 +105,6 @@
 
 #------------------------------------------------------------------
 
-<<<<<<< HEAD
 def from_fab(f_name):
     """ Read fractures from a .fab file, as specified by FracMan.
 
@@ -205,10 +204,7 @@
     return fracs, tess_fracs, tess_sgn
 
 
-def _bounding_box(pts, overlap=0):
-=======
 def bounding_box(pts, overlap=0):
->>>>>>> 2df248fb
     """ Obtain a bounding box for a point cloud.
 
     Parameters:
