--- conflicted
+++ resolved
@@ -133,13 +133,8 @@
             # we now add the new faces to the frac_pair array.
             left = face_id
             right = np.arange(gh.num_faces - face_id.size, gh.num_faces)
-<<<<<<< HEAD
-            gh.frac_pairs = np.hstack(
-                (gh.frac_pairs, np.vstack((left, right))))
-=======
             gh.frac_pairs = np.hstack((gh.frac_pairs, np.vstack((left, right))))
 
->>>>>>> b04ae584
     return face_cells
 
 
@@ -325,7 +320,6 @@
             f_c.indices = np.append(f_c.indices, new_ind)
             f_c.data = np.append(f_c.data, new_data)
             f_c._shape = (f_c._shape[0], f_c._shape[1] + face_id.size)
-<<<<<<< HEAD
             #f_c = sps.hstack((f_c, f_c[:, face_id]))
             if cell_id is not None:
                 # New cells have been added to gl. Append rows to f_c:
@@ -339,9 +333,6 @@
                                         f_c.shape[1])
                 new_rows[local_cell_id, new_face_id] = True
                 f_c = sps.vstack((f_c.tocsr(), new_rows), format='csc')
-=======
-            # f_c = sps.hstack((f_c, f_c[:, face_id]))
->>>>>>> b04ae584
         else:
             new_indptr = f_c.indptr[-1] * np.ones(face_id.size, dtype=f_c.indptr.dtype)
             f_c.indptr = np.append(f_c.indptr, new_indptr)
