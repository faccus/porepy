--- conflicted
+++ resolved
@@ -163,12 +163,9 @@
     # consider all the new points together and remove (from the new points) the
     # useless ones.
     extra_ids, inv_index = np.unique(pts_id_extra, return_inverse=True)
-<<<<<<< HEAD
-
-    to_remove = np.empty(0, dtype=np.int)
-=======
+
     to_remove = np.empty(0, dtype=int)
->>>>>>> 9850aa1d
+
     for idx, i in enumerate(extra_ids):
         mask = np.flatnonzero(inv_index == idx)
         if mask.size > 1:
@@ -245,16 +242,11 @@
     y_max_new = np.maximum(pts[1, new_lines[0]], pts[1, new_lines[1]])
 
     relax = kwargs.get("relaxation", 0.8)
-<<<<<<< HEAD
 
     # Make a list of new lines, will convert to numpy array towards the end
     line_list = []
 
     for seg_ind, seg in enumerate(new_lines.T):
-=======
-    lines = np.empty((4, 0), dtype=int)
-    for seg in new_lines.T:
->>>>>>> 9850aa1d
         mesh_size_pt1 = dist_pts[seg[0]]
         mesh_size_pt2 = dist_pts[seg[1]]
         dist = np.linalg.norm(pts[:, seg[0]] - pts[:, seg[1]])
