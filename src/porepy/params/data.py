""" Contains class for storing data / parameters associated with a grid.
"""
import warnings
import numpy as np

from porepy.numerics.mixed_dim.solver import Solver
from porepy.params.tensor import SecondOrderTensor, FourthOrderTensor
from porepy.params.bc import BoundaryCondition


class Parameters(object):
    """ Class to store all physical parameters used by solvers.

    The intention is to provide a unified way of passing around parameters, and
    also circumvent the issue of using a solver for multiple physical
    processes (e.g. different types of boundary conditions in multi-physics
    applications).

    List of possible attributes (implemented as properties, see respective
    getter methods for further description):

    General quantities (not physics specific)

    Scalar quantities
        biot_alpha: Biot's coefficient in poro-elasticity. Defaults to 1.
        fluid_viscosity: In a single phase system. Defaults to 1.
        fluid_compr: Fluid compressibility in a single phase system. Defaults
            to 0.

    Cell-wise quantities:
        aperture (fracture width). Defaults to 1.
        porosity

    Physic-specific
        tensor (Returns permeability, conductivtiy or stiffness)
        bc (BoundaryCondition object)
        bc_val (Boundary values
        sources (flow and transport)

    Solvers will access data as needed. If a solver inquires for unassigned
    data, this will result in a runtime error.

    Attributes (in addition to parameters described above):

    known_physics : list
        List of keyword signifying physical processes. There are at least one
        Solver that uses each of the keywords.

    """

    def __init__(self, g):
        """ Initialize Data object.

        Parameters:

        g - grid:
            Grid where the data is valid. Currently, only number of cells and
            faces are accessed.

        """
        self._num_cells = g.num_cells
        self._num_faces = g.num_faces
        self.dim = g.dim
        self.g = g

        self.known_physics = ["flow", "transport", "mechanics"]

    def __repr__(self):
        s = "Data object for grid with " + str(self._num_cells)
        s += " cells and " + str(self._num_faces) + " faces \n"
        s += "Assigned attributes / properties: \n"
        s += str(list(self.__dict__.keys()))
        return s

    def _get_physics(self, obj):
        if isinstance(obj, Solver):
            if not hasattr(obj, "physics"):
                raise AttributeError("Solver object should have attribute physics")
            s = obj.physics.strip().lower()
        elif isinstance(obj, str):
            s = obj.strip().lower()
        else:
            raise ValueError("Expected str or Solver object")

        if not s in self.known_physics:
            # Give a warning if the physics keyword is unknown
            warnings.warn("Unknown physics " + s)
        return s

    # ------------- Start of definition of parameters -------------------------

    # ------------- Constants

    # --------------- Biot Alpha ---------------------------------------
    def get_biot_alpha(self):
        if hasattr(self, "_biot_alpha"):
            return self._biot_alpha
        else:
            return 1

    def set_biot_alpha(self, val):
        if val < 0 or val > 1:
            raise ValueError("Biot's constant should be between 0 and 1")
        self._biot_alpha = val

    biot_alpha = property(get_biot_alpha, set_biot_alpha)

    # --------------- Fluid viscosity ------------------------------------
    def get_fluid_viscosity(self):
        if hasattr(self, "_fluid_viscosity"):
            return self._fluid_viscosity
        else:
            return 1

    def set_fluid_viscosity(self, val):
        if val <= 0:
            raise ValueError("Fluid viscosity should be positive")
        self._fluid_viscosity = val

    fluid_viscosity = property(get_fluid_viscosity, set_fluid_viscosity)

    # ----------- Fluid compressibility
    def get_fluid_compr(self):
        if hasattr(self, "_fluid_compr"):
            return self._fluid_compr
        else:
            return 0.

    def set_fluid_compr(self, val):
        if val < 0:
            raise ValueError("Fluid compressibility should be non-negative")
        self._fluid_compr = val

    fluid_compr = property(get_fluid_compr, set_fluid_compr)

    # ----------- Fluid density - treated as constant for now
    def get_fluid_density(self):
        if hasattr(self, "_fluid_density"):
            return self._fluid_density
        else:
            return 1

    def set_fluid_density(self, val):
        if val < 0:
            raise ValueError("Fluid density should be non-negative")
        self._fluid_density = val

    fluid_density = property(get_fluid_density, set_fluid_density)

    # ----------- Fluid specific heat - treated as constant for now
    def get_fluid_specific_heat(self):
        if hasattr(self, "_fluid_specific_heat"):
            return self._fluid_specific_heat
        else:
            return 1

    def set_fluid_specific_heat(self, val):
        if val < 0:
            raise ValueError("Fluid specific heat should be non-negative")
        self._fluid_specific_heat = val

    fluid_specific_heat = property(get_fluid_specific_heat, set_fluid_specific_heat)

    # ----------- rock density - treated as constant for now
    def get_rock_density(self):
        if hasattr(self, "_rock_density"):
            return self._rock_density
        else:
            return 1

    def set_rock_density(self, val):
        if val < 0:
            raise ValueError("rock density should be non-negative")
        self._rock_density = val

    rock_density = property(get_rock_density, set_rock_density)

    # ----------- rock specific heat - treated as constant for now
    def get_rock_specific_heat(self):
        if hasattr(self, "_rock_specific_heat"):
            return self._rock_specific_heat
        else:
            return 1

    def set_rock_specific_heat(self, val):
<<<<<<< HEAD
        #if val < 0:
        #    raise ValueError('rock specific heat should be non-negative')
=======
        if val < 0:
            raise ValueError("rock specific heat should be non-negative")
>>>>>>> 559401a9
        self._rock_specific_heat = val

    rock_specific_heat = property(get_rock_specific_heat, set_rock_specific_heat)

    # -------------------- Cell-wise quantities below here --------------------

    # ------------------ Aperture -----------------

    def get_aperture(self, default=1):
        """ double or array_like
        Cell-wise quantity representing fracture aperture (really, height of
        surpressed dimensions). Set as either a np.ndarray, or a scalar
        (uniform) value. Always returned as np.ndarray.
        """
        if not hasattr(self, "_apertures"):
            return default * np.ones(self._num_cells)

        if isinstance(self._apertures, np.ndarray):
            # Hope that the user did not initialize as array with wrong size
            return self._apertures
        else:
            return self._apertures * np.ones(self._num_cells)

    def set_aperture(self, val):
        if np.any(val < 0):
            raise ValueError("Negative aperture")
        self._apertures = val

    aperture = property(get_aperture, set_aperture)

    # ---------------- Porosity -------------------------------------------------

    def get_porosity(self, default=1):
        """ double or array-like
        Cell-wise representation of porosity. Set as either a np.ndarary, or a
        scalar (uniform) value. Always returned as np.ndarray.
        """
        if not hasattr(self, "_porosity"):
            return default * np.ones(self._num_cells)

        if isinstance(self._porosity, np.ndarray):
            # Hope that the user did not initialize as array with wrong size
            return self._porosity
        else:
            return self._porosity * np.ones(self._num_cells)

    def set_porosity(self, val):
        if isinstance(val, np.ndarray):
            if np.any(val < 0) or np.any(val > 1):
                raise ValueError("Porosity outside unit interval")
        else:
            if val < 0 or val > 1:
                raise ValueError("Porosity outside unit interval")
        self._porosity = val

    porosity = property(get_porosity, set_porosity)

    # -------------------- Face-wise quantities below here --------------------

    # ------------------ slip_distance -----------------

    # ------------------------------------
    def get_slip_distance(self, default=0):
        """ double or array-like
        face-wise representation of slip distance. Set as either a np.ndarary, or a
        scalar (uniform) value. Always returned as np.ndarray.
        """
        if not hasattr(self, "_slip_distance"):
            return default * np.ones(self._num_faces * self.dim)

        if isinstance(self._slip_distance, np.ndarray):
            # Hope that the user did not initialize as array with wrong size
            return self._slip_distance
        else:
            return self._slip_distance * np.ones(self._num_faces * self.dim)

    def set_slip_distance(self, val):
        """ Set physics-specific slip_distance

        Parameters:

        val : slip distance, representing the difference in slip between left
              and right fracture faces
        """
        self._slip_distance = val

    slip_distance = property(get_slip_distance, set_slip_distance)

    # ----------- Multi-physics (solver-/context-dependent) parameters below -----

    # ------------------- Sources ---------------------------------------------

    def get_source(self, obj):
        """ Pick out physics-specific source.

        Discretization methods should access this method.

        Parameters:

        obj : Solver or str
            Identification of physical regime. Either discretization object
            with attribute 'physics' or a str.

        Returns:

        np.ndarray
            Volume source if obj.physics equals 'flow'
            Heat source if obj.physics equals 'transport'.

        """
        physics = self._get_physics(obj)

        if physics == "flow":
            return self.get_source_flow()
        elif physics == "transport":
            return self.get_source_transport()
        elif physics == "mechanics":
            return self.get_source_mechanics()
        else:
            raise ValueError(
                'Unknown physics "%s".\n Possible physics are: %s'
                % (physics, self.known_physics)
            )

    def set_source(self, obj, val):
        """ Set physics-specific source

        Parameters:

        obj: Solver or str
            Identification of physical regime. Either discretization object
            with attribute 'physics' or a str.

        val: np.ndarray. Size self._num_cells
            Source terms in each cell.

        """
        physics = self._get_physics(obj)

        if physics == "flow":
            self._source_flow = val
        elif physics == "transport":
            self._source_transport = val
        elif physics == "mechanics":
            self._source_mechanics = val
        else:
            raise ValueError(
                'Unknown physics "%s".\n Possible physics are: %s'
                % (physics, self.known_physics)
            )

    def get_source_flow(self):
        """ array_like
        Cell-wise quantity representing the volume source in a cell. Represent
        total in/outflow in the cell (integrated over the cell volume).
        Sources should be accessed via get_source / set_source
        """
        if hasattr(self, "_source_flow"):
            return self._source_flow
        else:
            return np.zeros(self._num_cells)

    source_flow = property(get_source_flow)

    def get_source_transport(self):
        """ array_like
        Cell-wise quantity representing the concentration / temperature source
        in a cell. Represent total in/outflow in the cell (integrated over the
        cell volume).
        Sources should be accessed via get_source / set_source
        """
        if hasattr(self, "_source_transport"):
            return self._source_transport
        else:
            return np.zeros(self._num_cells)

    source_transport = property(get_source_transport)

    def get_source_mechanics(self):
        if hasattr(self, "_source_mechanics"):
            return self._source_mechanics
        else:
            return np.zeros(self._num_cells * self.dim)

    source_mechanics = property(get_source_mechanics)

    # -------------------- Backgound stress, ---------------------
    def get_background_stress(self, obj):
        """ Pick out physics-specific background_stress.

        Discretization methods should access this method.

        Parameters:

        obj : Solver or str
            Identification of physical regime. Either discretization object
            with attribute 'physics' or a str.

        Returns:

        np.ndarray
            stress matrix size = (g.dim, g.dim)

        """
        physics = self._get_physics(obj)

        if physics == "flow":
            return self.get_background_stress_flow()
        elif physics == "transport":
            return self.get_background_stress_transport()
        elif physics == "mechanics":
            return self.get_background_stress_mechanics()
        else:
            raise ValueError(
                'Unknown physics "%s".\n Possible physics are: %s'
                % (physics, self.known_physics)
            )

    def set_background_stress(self, obj, val):
        """ Set physics-specific background_stress

        Parameters:

        obj: Solver or str
            Identification of physical regime. Either discretization object
            with attribute 'physics' or a str.

        val: np.ndarray. Size (g.dim, g.dim)
            background_stress for all cells

        """
        physics = self._get_physics(obj)

        if physics == "flow":
            self._background_stress_flow = val
        elif physics == "transport":
            self._background_stress_transport = val
        elif physics == "mechanics":
            self._background_stress_mechanics = val
        else:
            raise ValueError(
                'Unknown physics "%s".\n Possible physics are: %s'
                % (physics, self.known_physics)
            )

    def get_background_stress_flow(self):
        """ array_like
        Cell-wise quantity representing the volume background_stress in a cell. Represent
        total in/outflow in the cell (integrated over the cell volume).
        Background_Stresss should be accessed via get_background_stress / set_background_stress
        """
        if hasattr(self, "_background_stress_flow"):
            return self._background_stress_flow
        else:
            return np.zeros(self._num_cells)

    background_stress_flow = property(get_background_stress_flow)

    def get_background_stress_transport(self):
        """ array_like
        Cell-wise quantity representing the concentration / temperature background_stress
        in a cell. Represent total in/outflow in the cell (integrated over the
        cell volume).
        Background_Stresss should be accessed via get_background_stress / set_background_stress
        """
        if hasattr(self, "_background_stress_transport"):
            return self._background_stress_transport
        else:
            return np.zeros(self._num_cells)

    background_stress_transport = property(get_background_stress_transport)

    def get_background_stress_mechanics(self):
        if hasattr(self, "_background_stress_mechanics"):
            return self._background_stress_mechanics
        else:
            return np.zeros(self._num_cells * self.dim)

    background_stress_mechanics = property(get_background_stress_mechanics)

    # -------------------- Permeability, conductivity, ---------------------

    def get_tensor(self, obj):
        """ Pick out physics-specific tensor.

        Discretization methods considering second and fourth orrder tensors
        (e.g. permeability, conductivity, stiffness) should access this method.

        Parameters:

        obj : Solver
            Discretization object. Should have attribute 'physics'.

        Returns:

        tensor, representing
            Permeability if obj.physics equals 'flow'
            conductivity if obj.physics equals 'transport'
            stiffness if physics equals 'mechanics'

        """
        physics = self._get_physics(obj)

        if physics == "flow":
            return self.get_permeability()
        elif physics == "transport":
            return self.get_conductivity()
        elif physics == "mechanics":
            return self.get_stiffness()
        else:
            raise ValueError(
                'Unknown physics "%s".\n Possible physics are: %s'
                % (physics, self.known_physics)
            )

    def set_tensor(self, obj, val):
        """ Set physics-specific tensor

        Parameters:

        obj: Solver or str
            Identification of physical regime. Either discretization object
            with attribute 'physics' or a str.

        val : tensor, representing
            Permeability if obj.physics equals 'flow'
            conductivity if obj.physics equals 'transport'
            stiffness if physics equals 'mechanics'

        """
        physics = self._get_physics(obj)

        if physics == "flow":
            self._perm = val
        elif physics == "transport":
            self._conductivity = val
        elif physics == "mechanics":
            self._stiffness = val
        else:
            raise ValueError(
                'Unknown physics "%s".\n Possible physics are: %s'
                % (physics, self.known_physics)
            )

    def get_permeability(self):
        """ tensor.SecondOrderTensor
        Cell wise permeability, represented as a second order tensor.
        Defaults to a unit tensor.
        """
        if hasattr(self, "_perm"):
            return self._perm
        else:
            t = SecondOrderTensor(self.dim, np.ones(self._num_cells))
            return t

    perm = property(get_permeability)

    def get_conductivity(self):
        """ tensor.SecondOrderTensor
        Cell wise conductivity, represented as a second order tensor.
        Defaults to a unit tensor.
        """
        if hasattr(self, "_conductivity"):
            return self._conductivity
        else:
            t = SecondOrderTensor(self.dim, np.ones(self._num_cells))
            return t

    conductivity = property(get_conductivity)

    def get_stiffness(self):
        """ Stiffness matrix, defined as fourth order tensor.
        If not defined, a unit tensor is returned.
        """
        if hasattr(self, "_stiffness"):
            return self._stiffness
        else:
            t = FourthOrderTensor(
                self.dim, np.ones(self._num_cells), np.ones(self._num_cells)
            )
            return t

    stiffness = property(get_stiffness)

    # --------------------- Boundary conditions and values ------------------------

    # Boundary condition

    def get_bc(self, obj):
        """ Pick out physics-specific boundary condition

        Discretization methods should access this method.

        Parameters:

        obj : Solver
            Discretization object. Should have attribute 'physics'.

        Returns:

        BoundaryCondition, for
            flow/pressure equation y if physics equals 'flow'
            transport equation if physics equals 'transport'
            elasticity if physics equals 'mechanics'

        """
        physics = self._get_physics(obj)

        if physics == "flow":
            return self.get_bc_flow()
        elif physics == "transport":
            return self.get_bc_transport()
        elif physics == "mechanics":
            return self.get_bc_mechanics()
        else:
            raise ValueError(
                'Unknown physics "%s".\n Possible physics are: %s'
                % (physics, self.known_physics)
            )

    def set_bc(self, obj, val):
        """ Set physics-specific boundary condition

        Parameters:

        obj: Solver or str
            Identification of physical regime. Either discretization object
            with attribute 'physics' or a str.

        val : BoundaryCondition, representing
            flow/pressure equation y if physics equals 'flow'
            transport equation if physics equals 'transport'
            elasticity if physics equals 'mechanics'

        """
        physics = self._get_physics(obj)

        if physics == "flow":
            self._bc_flow = val
        elif physics == "transport":
            self._bc_transport = val
        elif physics == "mechanics":
            self._bc_mechanics = val
        else:
            raise ValueError(
                'Unknown physics "%s".\n Possible physics are: %s'
                % (physics, self.known_physics)
            )

    def get_bc_flow(self):
        """ BoundaryCondition object
        Cell wise permeability, represented as a second order tensor.
        Solvers should rather access get_tensor().
        """
        if hasattr(self, "_bc_flow"):
            return self._bc_flow
        else:
            return BoundaryCondition(self.g)

    bc_flow = property(get_bc_flow)

    def get_bc_transport(self):
        """ bc.BoundaryCondition
        Cell wise conductivity, represented as a second order tensor.
        Solvers should rather access tensor().
        """
        if hasattr(self, "_bc_transport"):
            return self._bc_transport
        else:
            return BoundaryCondition(self.g)

    bc_transport = property(get_bc_transport)

    def get_bc_mechanics(self):
        """ Stiffness matrix, defined as fourth order tensor
        """
        if hasattr(self, "_bc_mechanics"):
            return self._bc_mechanics
        else:
            return BoundaryCondition(self.g)

    bc_mechanics = property(get_bc_mechanics)

    # Boundary value

    def get_bc_val(self, obj):
        """ Pick out physics-specific boundary condition

        Discretization methods should access this method.

        Parameters:

        obj : Solver
            Discretization object. Should have attribute 'physics'.

        Returns:

        BoundaryCondition, for
            flow/pressure equation y if physics equals 'flow'
            transport equation if physics equals 'transport'
            elasticity if physics equals 'mechanics'
            If the BoundaryCondition is not specified, Neumann conditions will
            be assigned.
        """
        physics = self._get_physics(obj)

        if physics == "flow":
            return self.get_bc_val_flow()
        elif physics == "transport":
            return self.get_bc_val_transport()
        elif physics == "mechanics":
            return self.get_bc_val_mechanics()
        else:
            raise ValueError(
                'Unknown physics "%s".\n Possible physics are: %s'
                % (physics, self.known_physics)
            )

    def set_bc_val(self, obj, val):
        """ Set physics-specific boundary condition

        Parameters:

        obj: Solver or str
            Identification of physical regime. Either discretization object
            with attribute 'physics' or a str.

        val : np.array: Value for boundary condition, as specified by the
            relevant numerical method.

        """
        physics = self._get_physics(obj)

        if physics == "flow":
            self._bc_val_flow = val
        elif physics == "transport":
            self._bc_val_transport = val
        elif physics == "mechanics":
            self._bc_val_mechanics = val
        else:
            raise ValueError(
                'Unknown physics "%s".\n Possible physics are: %s'
                % (physics, self.known_physics)
            )

    def get_bc_val_flow(self):
        """ tensor.SecondOrderTensor
        Cell wise permeability, represented as a second order tensor.
        Solvers should rather access get_tensor().
        """
        if hasattr(self, "_bc_val_flow"):
            return self._bc_val_flow
        else:
            return np.zeros(self._num_faces)

    bc_val_flow = property(get_bc_val_flow)

    def get_bc_val_transport(self):
        """ tensor.SecondOrderTensor
        Cell wise conductivity, represented as a second order tensor.
        Solvers should rather access tensor().
        """
        if hasattr(self, "_bc_val_transport"):
            return self._bc_val_transport
        else:
            return np.zeros(self._num_faces)

    bc_val_transport = property(get_bc_val_transport)

    def get_bc_val_mechanics(self):
        """ tensor.FourthOrderTensor
        Cell wise conductivity, represented as a fourth order tensor.
        Solvers should rather access tensor().
        """
        if hasattr(self, "_bc_val_mechanics"):
            return self._bc_val_mechanics
        else:
            return np.zeros(self._num_faces * self.dim)

    bc_val_mechanics = property(get_bc_val_mechanics)<|MERGE_RESOLUTION|>--- conflicted
+++ resolved
@@ -183,13 +183,8 @@
             return 1
 
     def set_rock_specific_heat(self, val):
-<<<<<<< HEAD
         #if val < 0:
         #    raise ValueError('rock specific heat should be non-negative')
-=======
-        if val < 0:
-            raise ValueError("rock specific heat should be non-negative")
->>>>>>> 559401a9
         self._rock_specific_heat = val
 
     rock_specific_heat = property(get_rock_specific_heat, set_rock_specific_heat)
