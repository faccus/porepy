'''
Module for initializing, assigning data, solve, and save an elliptic pde.
Ths can for example be incompressible flow
problem assuming darcy's law. Please see the tutorial darcy's equation on the
porepy github: https://github.com/pmgbergen/porepy
'''
import numpy as np
import scipy.sparse as sps

from porepy.numerics.fv import tpfa, source, fvutils
from porepy.numerics.vem import vem_dual, vem_source
from porepy.grids.grid_bucket import GridBucket
from porepy.params import bc, tensor
from porepy.params.data import Parameters
from porepy.viz.exporter import export_vtk


class Elliptic():
    '''
    Class for solving an incompressible flow problem:
    \nabla K \nabla p = q,
    where K is the second order permeability tenser, p the fluid pressure
    and q sinks and sources.

    Parameters in Init:
    gb: (Grid /GridBucket) a grid or grid bucket object. If gb = GridBucket
        a Parameter class should be added to each grid bucket data node with
        keyword 'param'.
    data: (dictionary) Defaults to None. Only used if gb is a Grid. Should
          contain a Parameter class with the keyword 'Param'
    physics: (string): defaults to 'flow'

    Functions:
    solve(): Calls reassemble and solves the linear system.
             Returns: the pressure p.
             Sets attributes: self.x
    step(): Same as solve, but without reassemble of the matrices
    reassemble(): Assembles the lhs matrix and rhs array.
            Returns: lhs, rhs.
            Sets attributes: self.lhs, self.rhs
    source_disc(): Defines the discretization of the source term.
            Returns Source discretization object
    flux_disc(): Defines the discretization of the flux term.
            Returns Flux discretization object (E.g., Tpfa)
    grid(): Returns: the Grid or GridBucket
    data(): Returns: Data dictionary
    split(name): Assignes the solution self.x to the data dictionary at each
                 node in the GridBucket.
                 Parameters:
                    name: (string) The keyword assigned to the pressure
    discharge(): Calls split('p'). Then calculate the discharges over each
                 face in the grids and between edges in the GridBucket
    save(): calls split('p'). Then export the pressure to a vtk file to the
            folder self.parameters['folder_name'] with file name
            self.parameters['file_name']
    '''

    def __init__(self, gb, data=None, physics='flow'):
        self.physics = physics
        self._gb = gb
        self.is_GridBucket = isinstance(self._gb, GridBucket)
        self._data = data

        self.lhs = []
        self.rhs = []
        self.x = []

        self.parameters = {'file_name': physics}
        self.parameters['folder_name'] = 'results'

        self._flux_disc = self.flux_disc()
        self._source_disc = self.source_disc()

    def solve(self):
        self.x = sps.linalg.spsolve(*self.reassemble())
        return self.x

    def step(self):
        return self.solve()

    def reassemble(self):
        """
        reassemble matrices. This must be called between every time step to
        update the rhs of the system.
        """
        lhs_flux, rhs_flux = self._discretize(self._flux_disc)
        lhs_source, rhs_source = self._discretize(self._source_disc)
        assert lhs_source.nnz == 0, 'Source lhs different from zero!'
        self.lhs = lhs_flux
        self.rhs = rhs_flux + rhs_source
        return self.lhs, self.rhs

    def source_disc(self):
        if self.is_GridBucket:
            return source.IntegralMixDim(physics=self.physics)
        else:
            return source.Integral(physics=self.physics)

    def flux_disc(self):
        if self.is_GridBucket:
            return tpfa.TpfaMixDim(physics=self.physics)
        else:
            return tpfa.Tpfa(physics=self.physics)

    def _discretize(self, discr):
        if self.is_GridBucket:
            return discr.matrix_rhs(self.grid())
        else:
            return discr.matrix_rhs(self.grid(), self.data())

    def grid(self):
        return self._gb

    def data(self):
        return self._data

    def split(self, x_name='solution'):
        self.x_name = x_name
        self._flux_disc.split(self.grid(), self.x_name, self.x)

    def pressure(self, pressure_name='pressure'):
        self.pressure_name = pressure_name
        if self.is_GridBucket:
            self.split(self.pressure_name)
        else:
            self._data[self.pressure_name] = self.x

    def discharge(self, discharge_name='discharge'):
        if self.is_GridBucket:
            fvutils.compute_discharges(self.grid(), self.physics,\
                                       self.pressure_name)
        else:
            fvutils.compute_discharges(self.grid(), self.physics,\
                                       self.pressure_name,
                                       self._data)

    def save(self, variables, save_every=None):
        folder_name = self.parameters['folder_name']
        file_name = self.parameters['file_name']
        if not self.is_GridBucket:
            variables = {k: self._data[k] for k in variables if k in self._data}
        export_vtk(self.grid(), file_name, variables, folder=folder_name)

#------------------------------------------------------------------------------#

class DualElliptic(Elliptic):

    def __init__(self, gb, data=None, physics='flow'):
        Elliptic.__init__(self, gb, data, physics)

        self.discharge_name = str()
        self.projected_discharge_name = str()

    def source_disc(self):
        if self.is_GridBucket:
            return vem_source.IntegralMixDim(physics=self.physics)
        else:
            return vem_source.Integral(physics=self.physics)

    def flux_disc(self):
        if self.is_GridBucket:
            return vem_dual.DualVEMMixDim(physics=self.physics)
        else:
            return vem_dual.DualVEM(physics=self.physics)

    def pressure(self, pressure_name='pressure'):
        self.pressure_name = pressure_name
        if self.is_GridBucket:
            self._flux_disc.extract_p(self._gb, self.x_name, self.pressure_name)
        else:
            pressure = self._flux_disc.extract_p(self._gb, self.x)
            self._data[self.pressure_name] = pressure

    def discharge(self, discharge_name="discharge"):
        self.discharge_name = discharge_name
        if self.is_GridBucket:
            self._flux_disc.extract_u(self._gb, self.x_name, self.discharge_name)
            [d['param'].set_discharge(d[self.discharge_name]) \
                                                        for _, d in self._gb]
        else:
            discharge = self._flux_disc.extract_u(self._gb, self.x)
            self._data['param'].set_discharge(discharge)
            self._data[self.discharge_name] = discharge

    def project_discharge(self, projected_discharge_name="P0u"):
<<<<<<< HEAD
=======
        if self.discharge_name is str():
            self.discharge()
>>>>>>> c57c08f7
        self.projected_discharge_name = projected_discharge_name
        if self.is_GridBucket:
            self._flux_disc.project_u(self._gb, self.discharge_name,
                                      self.projected_discharge_name)
        else:
            discharge = self._data[self.discharge_name]
            projected_discharge = self._flux_disc.project_u(self._gb,
                                                          discharge, self._data)
            self._data[self.projected_discharge_name] = projected_discharge

#------------------------------------------------------------------------------#

class EllipticData():
    '''
    Class for setting data to an incompressible flow problem:
    \nabla K \nabla p = q,
    where K is the second order permeability tenser, p the fluid pressure
    and q sinks and sources. This class creates a Parameter object and
    assigns the data to this object by calling EllipticData's functions.

    To change the default values create a class that inherits from EllipticData.
    Then overload the values you whish to change.

    Parameters in Init:
    gb: (Grid /GridBucket) a grid or grid bucket object
    data: (dictionary) Dictionary which Parameter will be added to with keyword
          'param'
    physics: (string): defaults to 'flow'

    Functions that assign data to Parameter class:
        bc(): defaults to neumann boundary condition
             Returns: (Object) boundary condition
        bc_val(): defaults to 0
             returns: (ndarray) boundary condition values
        porosity(): defaults to 1
             returns: (ndarray) porosity of each cell
        apperture(): defaults to 1
             returns: (ndarray) aperture of each cell
        permeability(): defaults to 1
             returns: (tensor.SecondOrder) Permeabillity tensor
        source(): defaults to 0
             returns: (ndarray) The source and sinks

    Utility functions:
        grid(): returns: the grid

    '''

    def __init__(self, g, data, physics='flow'):
        self._g = g
        self._data = data

        self.physics = physics
        self._set_data()

    def bc(self):
        return bc.BoundaryCondition(self.grid())

    def bc_val(self):
        return np.zeros(self.grid().num_faces)

    def porosity(self):
        '''Returns apperture of each cell. If None is returned, default
        Parameter class value is used'''
        return None

    def aperture(self):
        '''Returns apperture of each cell. If None is returned, default
        Parameter class value is used'''
        return None

    def permeability(self):
        kxx = np.ones(self.grid().num_cells)
        return tensor.SecondOrder(self.grid().dim, kxx)

    def source(self):
        return np.zeros(self.grid().num_cells)

    def data(self):
        return self._data

    def grid(self):
        return self._g

    def _set_data(self):
        if 'param' not in self._data:
            self._data['param'] = Parameters(self.grid())
        self._data['param'].set_tensor(self.physics, self.permeability())
        self._data['param'].set_bc(self.physics, self.bc())
        self._data['param'].set_bc_val(self.physics, self.bc_val())
        self._data['param'].set_source(self.physics, self.source())

        if self.porosity() is not None:
            self._data['param'].set_porosity(self.porosity())
        if self.aperture() is not None:
            self._data['param'].set_aperture(self.aperture())<|MERGE_RESOLUTION|>--- conflicted
+++ resolved
@@ -183,11 +183,8 @@
             self._data[self.discharge_name] = discharge
 
     def project_discharge(self, projected_discharge_name="P0u"):
-<<<<<<< HEAD
-=======
         if self.discharge_name is str():
             self.discharge()
->>>>>>> c57c08f7
         self.projected_discharge_name = projected_discharge_name
         if self.is_GridBucket:
             self._flux_disc.project_u(self._gb, self.discharge_name,
