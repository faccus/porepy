""" Ad representation of grid-related quantities needed to write equations. The classes
defined here are mainly wrappers that constructs Ad matrices based on grid information.

"""
from typing import Dict, List, Optional, Tuple, Union

import numpy as np
import scipy.sparse as sps

import porepy as pp

from .operators import Matrix, Operator

__all__ = [
    "MortarProjections",
    "Divergence",
    "BoundaryCondition",
    "Trace",
    "SubdomainProjections",
    "ScalarSource",
]


class SubdomainProjections(Operator):
    """Wrapper class for generating projection to and from subdomains.

    One use case in when variables are defined on only some of subdomains.

    The class should be used through the methods (cell, face)_(projection,restriction)

    """

    def __init__(
        self,
        grids: Optional[List[pp.Grid]] = None,
        gb: Optional[pp.GridBucket] = None,
        nd: int = 1,
    ) -> None:
        """Construct sudomain restrictions and prolongations for a set of subdomains.

        The projections will be ordered according to the ordering in grids, or the order
        of the GridBucket iteration over grids. Iit is critical that the same ordering
        is used by other operators.

        Parameters:
            grids (List of pp.Grid): List of grids. The order of the grids in the list
                sets the ordering of the subdomain projections.
            gb (pp.GridBucket): Used if grid list is not provided. The order of the
                grids is set according to iteration over the GridBucket nodes.
            is_scalar (bool, optional): If true, projections are constructed for scalar
                quantities.

        """
        grids = _grid_list(grids, gb)

        self._nd = nd
        self._is_scalar: bool = nd == 1

        self._num_grids: int = len(grids)

        self._cell_projection, self._face_projection = _subgrid_projections(
            grids, self._nd
        )

    def cell_restriction(self, grids: Union[pp.Grid, List[pp.Grid]]) -> Matrix:
        """Construct restrictions from global to subdomain cell quantities.

        Parameters:
            grids (pp.Grid or List of pp.Grids): One or several subdomains to which
                the projection should apply.

        Returns:
            pp.ad.Matrix: Matrix operator (in the Ad sense) that represent the
                projection.

        """
        if isinstance(grids, pp.Grid):
            return pp.ad.Matrix(self._cell_projection[grids].T)
        elif isinstance(grids, list):
            # A key error will be raised if a grid in g is not known to
            # self._cell_projection
            return pp.ad.Matrix(
                sps.bmat([[self._cell_projection[g].T] for g in grids]).tocsr()
            )
        else:
            raise ValueError("Argument should be a grid or a list of grids")

    def cell_prolongation(self, grids: Union[pp.Grid, List[pp.Grid]]) -> Matrix:
        """Construct prolongation from subdomain to global cell quantities.

        Parameters:
            grids (pp.Grid or List of pp.Grids): One or several subdomains to which
                the prolongation should apply.

        Returns:
            pp.ad.Matrix: Matrix operator (in the Ad sense) that represent the
                prolongation.

        """
        if isinstance(grids, pp.Grid):
            return pp.ad.Matrix(self._cell_projection[grids])
        elif isinstance(grids, list):
            # A key error will be raised if a grid in g is not known to self._cell_projection
            return pp.ad.Matrix(
                sps.bmat([[self._cell_projection[g] for g in grids]]).tocsr()
            )
        else:
            raise ValueError("Argument should be a grid or a list of grids")

    def face_restriction(self, grids: Union[pp.Grid, List[pp.Grid]]) -> Matrix:
        """Construct restrictions from global to subdomain face quantities.

        Parameters:
            grids (pp.Grid or List of pp.Grids): One or several subdomains to which
                the projection should apply.

        Returns:
            pp.ad.Matrix: Matrix operator (in the Ad sense) that represent the
                projection.

        """
        if isinstance(grids, pp.Grid):
            return pp.ad.Matrix(self._face_projection[grids].T)
        elif isinstance(grids, list):
            # A key error will be raised if a grid in g is not known to self._cell_projection
            return pp.ad.Matrix(
                sps.bmat([[self._face_projection[g].T] for g in grids]).tocsr()
            )
        else:
            raise ValueError("Argument should be a grid or a list of grids")

    def face_prolongation(self, grids: Union[pp.Grid, List[pp.Grid]]) -> Matrix:
        """Construct prolongation from subdomain to global face quantities.

        Parameters:
            grids (pp.Grid or List of pp.Grids): One or several subdomains to which
                the prolongation should apply.

        Returns:
            pp.ad.Matrix: Matrix operator (in the Ad sense) that represent the
                prolongation.

        """
        if isinstance(grids, pp.Grid):
            return pp.ad.Matrix(self._face_projection[grids])
        elif isinstance(grids, list):
            # A key error will be raised if a grid in g is not known to self._cell_projection
            return pp.ad.Matrix(
                sps.bmat([[self._face_projection[g] for g in grids]]).tocsr()
            )
        else:
            raise ValueError("Argument should be a grid or a list of grids")

    def __repr__(self) -> str:
        s = (
            f"Restriction and prolongation operators for {self._num_grids} grids\n"
            f"Aimed at variables with dimension {self._nd}\n"
        )
        return s


class MortarProjections(Operator):
    """Wrapper class to generate projections to and from MortarGrids.

    Attributes:
        mortar_to_primary_int (pp.ad.Matrix): Matrix of projections from the mortar
            grid to the primary grid. Intended for extensive quantities (so fluxes).
            Represented as an Ad Matrix operator.
        mortar_to_primary_avg (pp.ad.Matrix): Matrix of projections from the mortar
            grid to the primary grid. Intended for intensive quantities (so pressures).
            Represented as an Ad Matrix operator.
        primary_to_mortar_int (pp.ad.Matrix): Matrix of projections from the primary
            grid to the mortar grid. Intended for extensive quantities (so fluxes).
            Represented as an Ad Matrix operator.
        primary_to_mortar_avg (pp.ad.Matrix): Matrix of projections from the primary
            grid to the mortar grid. Intended for intensive quantities (so pressures).
            Represented as an Ad Matrix operator.
        mortar_to_secondary_int (pp.ad.Matrix): Matrix of projections from the mortar
            grid to the secondary grid. Intended for extensive quantities (so fluxes).
            Represented as an Ad Matrix operator.
        mortar_to_secondary_avg (pp.ad.Matrix): Matrix of projections from the mortar
            grid to the secondary grid. Intended for intensive quantities (so pressures).
            Represented as an Ad Matrix operator.
        secondary_to_mortar_int (pp.ad.Matrix): Matrix of projections from the secondary
            grid to the mortar grid. Intended for extensive quantities (so fluxes).
            Represented as an Ad Matrix operator.
        secondary_to_mortar_avg (pp.ad.Matrix): Matrix of projections from the secondary
            grid to the mortar grid. Intended for intensive quantities (so pressures).
            Represented as an Ad Matrix operator.
        sign_of_mortar_sides (pp.Ad.Matrix): Matrix represenation that assigns signs
            to two mortar sides. Needed to implement a jump operator in contact
            mechanics.

    """

    def __init__(
        self,
        gb: pp.GridBucket,
        grids: Optional[List[pp.Grid]] = None,
        edges: Optional[List[Tuple[pp.Grid, pp.Grid]]] = None,
        nd: int = 1,
    ) -> None:
        """Construct mortar projection object.

        The projections will be ordered according to the ordering in grids, or the order
        of the GridBucket iteration over grids. Iit is critical that the same ordering
        is used by other operators.

        Parameters:
            grids (List of pp.Grid, optional): List of grids for which the projections
                should apply. If not provided, all grids in gb will be used. The order
                 of the grids in the list sets the ordering of the subdomain projections.
            gb (pp.GridBucket): Mixed-dimensional grid.
            edges (List of edges, optional): List of edges for which the projections
                should apply. If not provided, all grids in gb will be used. The order
                 of the grids in the list sets the ordering of the subdomain projections.
            nd (int, optional): Dimension of the quantities to be projected.

        """
        grids = _grid_list(grids, gb)
        if edges is None:
            edges = [e for e, _ in gb.edges()]

        self._num_edges: int = len(edges)
        self._nd: int = nd

        ## Initialize projections

        cell_projection, face_projection = _subgrid_projections(grids, self._nd)

        # sparse blocks are slow; it should be possible to do a right multiplication
        # of local-to-global mortar indices instead of the block.

        # Data structures for constructing the projection operators
        mortar_to_primary_int, mortar_to_primary_avg = [], []
        primary_to_mortar_int, primary_to_mortar_avg = [], []

        mortar_to_secondary_int, mortar_to_secondary_avg = [], []
        secondary_to_mortar_int, secondary_to_mortar_avg = [], []

        # The goal is to construct global projections between grids and mortar grids.
        # The construction takes two stages, and is different for projections to and
        # from the mortar grid:
        # For projections from the mortar grid, a mapping is first made from local
        # mortar numbering global grid ordering. In the second stage, the mappings from
        # mortar are stacked to make a global mapping.
        # Projections to the mortar grid are made by first defining projections from
        # global grid numbering to local mortar grids, and then stack the latter.

        for e in edges:
            g_primary, g_secondary = e
            mg: pp.MortarGrid = gb.edge_props(e, "mortar_grid")
            if (g_primary.dim != mg.dim + 1) or g_secondary.dim != mg.dim:
                # This will correspond to DD of sorts; we could handle this
                # by using cell_projections for g_primary and/or
                # face_projection for g_secondary, depending on the exact
                # configuration
                raise NotImplementedError("Non-standard interface.")

            # Projections to primary
            mortar_to_primary_int.append(
                face_projection[g_primary] * mg.mortar_to_primary_int(nd)
            )
            mortar_to_primary_avg.append(
                face_projection[g_primary] * mg.mortar_to_primary_avg(nd)
            )

            # Projections from primary
            primary_to_mortar_int.append(
                mg.primary_to_mortar_int(nd) * face_projection[g_primary].T
            )
            primary_to_mortar_avg.append(
                mg.primary_to_mortar_avg(nd) * face_projection[g_primary].T
            )

            mortar_to_secondary_int.append(
                cell_projection[g_secondary] * mg.mortar_to_secondary_int(nd)
            )
            mortar_to_secondary_avg.append(
                cell_projection[g_secondary] * mg.mortar_to_secondary_avg(nd)
            )

            secondary_to_mortar_int.append(
                mg.secondary_to_mortar_int(nd) * cell_projection[g_secondary].T
            )
            secondary_to_mortar_avg.append(
                mg.secondary_to_mortar_avg(nd) * cell_projection[g_secondary].T
            )

        # Stack mappings from the mortar horizontally.
        # The projections are wrapped by a pp.ad.Matrix to be compatible with the
        # requirements for processing of Ad operators.
        self.mortar_to_primary_int = Matrix(sps.bmat([mortar_to_primary_int]).tocsr())
        self.mortar_to_primary_avg = Matrix(sps.bmat([mortar_to_primary_avg]).tocsr())
        self.mortar_to_secondary_int = Matrix(
            sps.bmat([mortar_to_secondary_int]).tocsr()
        )
        self.mortar_to_secondary_avg = Matrix(
            sps.bmat([mortar_to_secondary_avg]).tocsr()
        )

        # Vertical stacking of the projections
        self.primary_to_mortar_int = Matrix(
            sps.bmat([[m] for m in primary_to_mortar_int]).tocsr()
        )
        self.primary_to_mortar_avg = Matrix(
            sps.bmat([[m] for m in primary_to_mortar_avg]).tocsr()
        )
        self.secondary_to_mortar_int = Matrix(
            sps.bmat([[m] for m in secondary_to_mortar_int]).tocsr()
        )
        self.secondary_to_mortar_avg = Matrix(
            sps.bmat([[m] for m in secondary_to_mortar_avg]).tocsr()
        )

        # Also generate a merged version of MortarGrid.sign_of_mortar_sides:
        mats = []
        for e in edges:
            mg = gb.edge_props(e, "mortar_grid")
            mats.append(mg.sign_of_mortar_sides(nd))
        self.sign_of_mortar_sides = Matrix(sps.block_diag(mats))

    def __repr__(self) -> str:
        s = (
            f"Mortar projection for {self._num_edges} interfaces\n"
            f"Aimed at variables with dimension {self._nd}\n"
            f"Projections to primary have dimensions {self.mortar_to_primary_avg.shape}\n"
            f"Projections to secondary have dimensions {self.mortar_to_secondary_avg.shape}\n"
        )
        return s


class Trace(Operator):
    """Wrapper class for Ad representations of trace operators and their inverse,
    that is, mappings between grid cells and faces.

    NOTE: The mapping will hit both boundary and interior faces, so the values
    to be mapped should be carefully filtered (e.g. by combining it with a
    mortar mapping).

    The mapping does not alter signs of variables, that is, the direction
    of face normal vectors is not accounted for.

    Attributes:
        trace (pp.ad.Matrix): Matrix of trace projections from cells to faces.
        inv_trace (pp.ad.Matrix): Matrix of trace projections from faces to cells.

    """

    def __init__(
        self,
        gb: Optional[pp.GridBucket] = None,
        grids: Optional[List[pp.Grid]] = None,
        nd: int = 1,
    ):
        """Construct trace operators and their inverse for a given set of subdomains.

        The operators will be ordered according to the ordering in grids, or the order
        of the GridBucket iteration over grids. Iit is critical that the same ordering
        is used by other operators.

        Parameters:
            grids (List of pp.Grid): List of grids. The order of the grids in the list
                sets the ordering of the trace operators.
            gb (pp.GridBucket): Used if grid list is not provided. The order of the
                grids is set according to iteration over the GridBucket nodes.
            is_scalar (bool, optional): If true, trace operators are constructed for
                scalar quantities.

        """

        grids = _grid_list(grids, gb)

        self._nd: int = nd
        self._is_scalar: bool = nd == 1
        self._num_grids: int = len(grids)

        cell_projections, face_projections = _subgrid_projections(grids, self._nd)

        trace: sps.spmatrix = []
        inv_trace: sps.spmatrix = []

        for g in grids:
            if self._is_scalar:

                # TEMPORARY CONSTRUCT: Use the divergence operator as a trace.
                # It would be better to define a dedicated function for this,
                # perhaps in the grid itself.
                div = np.abs(pp.fvutils.scalar_divergence(g))

                # Restrict global cell values to the local grid, use transpose of div
                # to map cell values to faces.
                trace.append(div.T * cell_projections[g].T)
                # Similarly restrict a global face quantity to the local grid, then
                # map back to cells.
                inv_trace.append(div * face_projections[g].T)
            else:
                raise NotImplementedError("kronecker")

        # Stack both trace and inv_trace vertically to make them into mappings to
        # global quantities.
        # Wrap the stacked matrices into an Ad object
        self.trace = Matrix(sps.bmat([[m] for m in trace]).tocsr())
        self.inv_trace = Matrix(sps.bmat([[m] for m in inv_trace]).tocsr())

    def __repr__(self) -> str:
        s = (
            f"Trace operator for {self._num_grids} grids\n"
            f"Aimed at variables with dimension {self._nd}\n"
            f"Projection from grid to mortar has dimensions {self.trace}\n"
        )
        return s


class Divergence(Operator):
    """Wrapper class for Ad representations of divergence operators."""

    def __init__(
        self,
        grids: Optional[List[pp.Grid]] = None,
        gb: Optional[pp.GridBucket] = None,
        is_scalar: bool = True,
    ):
        """Construct divergence operators for a set of subdomains.

        The operators will be ordered according to the ordering in grids, or the order
        of the GridBucket iteration over grids. Iit is critical that the same ordering
        is used by other operators.

        IMPLEMENTATION NOTE: Only scalar quantities so far; vector operators will be
        added in due course.

        Parameters:
            grids (List of pp.Grid): List of grids. The order of the grids in the list
                sets the ordering of the divergence operators.
            gb (pp.GridBucket): Used if grid list is not provided. The order of the
                grids is set according to iteration over the GridBucket nodes.
            is_scalar (bool, optional): If true, divergence operators are constructed
                for scalar quantities.

        """

        self._g: List[pp.Grid] = _grid_list(grids, gb)

        self.scalar = is_scalar
        self._set_tree(None)

    def __repr__(self) -> str:
        if self.scalar:
            s = "Scalar "
        else:
            s = "Vector "

        s += f"divergence defined on {len(self._g)} grids\n"

        nf = 0
        nc = 0
        for g in self._g:
            if self.scalar:
                nf += g.num_faces
                nc += g.num_cells
            else:
                # EK: the notion of vector divergence for grids of co-dimension >= 1
                # is not clear, but we ignore this here.
                nf += g.num_faces * g.dim
                nc += g.num_cells * g.dim

        s += f"The total size of the matrix is ({nc}, {nf})\n"

        return s

    def parse(self, gb: pp.GridBucket) -> sps.spmatrix:
        """Convert the Ad expression into a divergence operators on all relevant grids,
        represented as a sparse block matrix.

        Pameteres:
            gb (pp.GridBucket): Not used, but needed for compatibility with the general
                parsing method for Operators.

        Returns:
            sps.spmatrix: Block matrix representation of a divergence operator on
                multiple grids.

        """
        if self.scalar:
            mat = [pp.fvutils.scalar_divergence(g) for g in self._g]
        else:
            mat = [pp.fvutils.vector_divergence(g) for g in self._g]
        matrix = sps.block_diag(mat)
        return matrix


class BoundaryCondition(Operator):
    """Wrapper class for Ad representations of boundary conditions for a given keyword."""

    def __init__(
        self,
        keyword: str,
        grids: Optional[List[pp.Grid]] = None,
        gb: Optional[pp.GridBucket] = None,
    ):
        """Construct a wrapper for boundary conditions for a set of subdomains.

        The boundary values will be ordered according to the ordering in grids, or theorder
        ordre of the GridBucket iteration over grids. Iit is critical that the same
        ordering is used by other operators.

        IMPLEMENTATION NOTE: Only scalar quantities so far; vector operators will be
        added in due course.

        FIXME: Consider merging with ParameterArray by initializing the latter with
            param_keyword = self.keyword, and array_keyword='bc_values'.

        Parameters:
            keyword (str): Keyword that should be used to access the data dictionary
                to get the relevant boundary conditions.
            grids (List of pp.Grid): List of grids. The order of the grids in the list
                sets the ordering of the boundary values.
            gb (pp.GridBucket): Used if grid list is not provided. The order of the
                grids is set according to iteration over the GridBucket nodes.

        """

        self.keyword = keyword
        self._g: List[pp.Grid] = _grid_list(grids, gb)
        self._set_tree()

    def __repr__(self) -> str:
        s = f"Boundary Condition operator with keyword {self.keyword}\n"

        dims = np.zeros(4, dtype=int)
        for g in self._g:
            dims[g.dim] += 1

        for d in range(3, -1, -1):
            if dims[d] > 0:
                s += f"{dims[d]} grids of dimension {d}\n"

        return s

    def parse(self, gb: pp.GridBucket) -> np.ndarray:
        """Convert the Ad expression into numerical values for the boundary conditions,
        in the form of an np.ndarray concatenated for all grids.

        Pameteres:
            gb (pp.GridBucket): Mixed-dimensional grid. The boundary condition will be
                taken from the data dictionaries with the relevant keyword.

        Returns:
            np.ndarray: Value of boundary conditions.

        """
        val = []
        for g in self._g:
            data = gb.node_props(g)
            val.append(data[pp.PARAMETERS][self.keyword]["bc_values"])

        return np.hstack([v for v in val])


class DirBC(Operator):
    """Extract (scalar) Dirichlet BC from Boundary condition.
    This can be e.g. useful when applying AD functions to bonudary data."""

    def __init__(
        self,
        bc,
        grids: Optional[List[pp.Grid]] = None,
        gb: Optional[pp.GridBucket] = None,
    ):
        self._bc = bc
        self._g: List[pp.Grid] = _grid_list(grids, gb)
        if not (len(self._g) == 1):
            raise RuntimeError("DirBc not implemented for more than one grid.")
        self._set_tree()

    def __repr__(self) -> str:
        return f"Dirichlet boundary data of size {self._bc.val.size}"

    def parse(self, gb: pp.GridBucket):

        bc_val = self._bc.parse(gb)  # TODO Is this done anyhow already?
        keyword = self._bc.keyword
        g = self._g[0]
        data = gb.node_props(g)
        bc = data[pp.PARAMETERS][keyword]["bc"]
        is_dir = bc.is_dir
        is_not_dir = np.logical_not(is_dir)
        dir_bc_val = bc_val.copy()
        dir_bc_val[is_not_dir] = float("NaN")

        return dir_bc_val


<<<<<<< HEAD
class ParameterArray(Operator):
    """Extract an array from the parameter dictionaries for a given set of grids.

    Can be used to implement sources, and general arrays to be picked from the
    parameter array (and thereby could be canged during the simulation, without
    having to redifine the abstract Ad representation of the equations).

    """
=======
class ScalarSource(Operator):
    """Extract (scalar) integrated source terms for a given keyword"""
>>>>>>> 2fbb0fe5

    # TODO: Eventually, we should settle for ScalarSource or ScalarSourceAD
    # TODO: Also, we should decide if this really belongs here in grid_operators.py
    #      or rather in discretizations.py. To be decided later.

    def __init__(
        self,
<<<<<<< HEAD
        param_keyword: str,
        array_keyword: str, 
=======
        keyword: str,
>>>>>>> 2fbb0fe5
        grids: Optional[List[pp.Grid]] = None,
        gb: Optional[pp.GridBucket] = None,
    ):
        """Construct a wrapper for scalar sources for a set of subdomains.

        The values of the source terms will be ordered according to the ordering
        in grids, or the order of the GridBucket iteration over grids. It is
        critical that the same ordering is used by other operators.

        IMPLEMENTATION NOTE: This class only takes care of scalar sources. Vector
        sources (as the ones used for mechanics) will be included later.

        Parameters:
<<<<<<< HEAD
            param_keyword (str): Keyword that should be used to access the data dictionary
                to get the relevant parameter dictionary (same way as discretizations
                pick out their parameters).
=======
            keyword (str): Keyword that should be used to access the data dictionary
                to get the relevant boundary conditions.
>>>>>>> 2fbb0fe5
            grids (List of pp.Grid): List of grids. The order of the grids in the list
                sets the ordering of the boundary values.
            gb (pp.GridBucket): Used if grid list is not provided. The order of the
                grids is set according to iteration over the GridBucket nodes.
<<<<<<< HEAD

        Example:
            To get the source term for a flow equation initialize with param_keyword='flow',
            and array_keyword='source'.

        """

        self.param_keyword = param_keyword
        self.array_keyword = array_keyword
=======
        """

        self.keyword = keyword
>>>>>>> 2fbb0fe5
        self._g: List[pp.Grid] = _grid_list(grids, gb)
        self._set_tree()

    def __repr__(self) -> str:
<<<<<<< HEAD
        s = f"Will access the parameter array with keyword {self.param_keyword}"\
            f" and array keyword {self.array_keyword}"
=======
        s = f"Scalar source operator with keyword {self.keyword}\n"
>>>>>>> 2fbb0fe5

        dims = np.zeros(4, dtype=int)
        for g in self._g:
            dims[g.dim] += 1

        for d in range(3, -1, -1):
            if dims[d] > 0:
                s += f"{dims[d]} grids of dimension {d}\n"

        return s

    def parse(self, gb: pp.GridBucket) -> np.ndarray:
        """Convert the Ad expression into numerical values for the scalar sources,
        in the form of an np.ndarray concatenated for all grids.

        Pameteres:
            gb (pp.GridBucket): Mixed-dimensional grid. The boundary condition will be
                taken from the data dictionaries with the relevant keyword.

        Returns:
            np.ndarray: Value of boundary conditions.

        """
        val = []
        for g in self._g:
            data = gb.node_props(g)
<<<<<<< HEAD
            val.append(data[pp.PARAMETERS][self.param_keyword][self.array_keyword])
=======
            val.append(data[pp.PARAMETERS][self.keyword]["source"])
>>>>>>> 2fbb0fe5

        return np.hstack([v for v in val])


#### Helper methods below


def _grid_list(
    grids: Optional[List[pp.Grid]], gb: Optional[pp.GridBucket]
) -> List[pp.Grid]:
    # Helper method to parse input data
    if grids is None:
        if gb is None:
            raise ValueError(
                "Trace needs either either a list of grids or a GridBucket"
            )
        grids = [g for g, _ in gb]
    return grids


def _subgrid_projections(
    grids: List[pp.Grid], nd: int
) -> Tuple[Dict[pp.Grid, sps.spmatrix], Dict[pp.Grid, sps.spmatrix]]:
    """Construct prolongation matrices from individual grids to a set of grids.

    Matrices for both cells and faces are constructed.

    The global cell and face numbering is set according to the order of the
    input grids.

    """
    face_projection: Dict[pp.Grid, np.ndarray] = {}
    cell_projection: Dict[pp.Grid, np.ndarray] = {}

    tot_num_faces = np.sum([g.num_faces for g in grids]) * nd
    tot_num_cells = np.sum([g.num_cells for g in grids]) * nd

    face_offset = 0
    cell_offset = 0

    for g in grids:
        face_ind = face_offset + pp.fvutils.expand_indices_nd(
            np.arange(g.num_faces), nd
        )
        cell_ind = cell_offset + pp.fvutils.expand_indices_nd(
            np.arange(g.num_cells), nd
        )
        face_sz, cell_sz = g.num_faces * nd, g.num_cells * nd
        face_projection[g] = sps.coo_matrix(
            (np.ones(face_sz), (face_ind, np.arange(face_sz))),
            shape=(tot_num_faces, face_sz),
        ).tocsr()
        cell_projection[g] = sps.coo_matrix(
            (np.ones(cell_sz), (cell_ind, np.arange(cell_sz))),
            shape=(tot_num_cells, cell_sz),
        ).tocsr()

        # Correct start of the numbering for the next grid
        if g.dim > 0:
            # Point grids have no faces
            face_offset = face_ind[-1] + 1

        cell_offset = cell_ind[-1] + 1

    return cell_projection, face_projection<|MERGE_RESOLUTION|>--- conflicted
+++ resolved
@@ -17,7 +17,7 @@
     "BoundaryCondition",
     "Trace",
     "SubdomainProjections",
-    "ScalarSource",
+    "ParameterArray",
 ]
 
 
@@ -592,7 +592,7 @@
         return dir_bc_val
 
 
-<<<<<<< HEAD
+
 class ParameterArray(Operator):
     """Extract an array from the parameter dictionaries for a given set of grids.
 
@@ -601,23 +601,14 @@
     having to redifine the abstract Ad representation of the equations).
 
     """
-=======
-class ScalarSource(Operator):
-    """Extract (scalar) integrated source terms for a given keyword"""
->>>>>>> 2fbb0fe5
-
     # TODO: Eventually, we should settle for ScalarSource or ScalarSourceAD
     # TODO: Also, we should decide if this really belongs here in grid_operators.py
     #      or rather in discretizations.py. To be decided later.
 
     def __init__(
         self,
-<<<<<<< HEAD
         param_keyword: str,
         array_keyword: str, 
-=======
-        keyword: str,
->>>>>>> 2fbb0fe5
         grids: Optional[List[pp.Grid]] = None,
         gb: Optional[pp.GridBucket] = None,
     ):
@@ -631,19 +622,15 @@
         sources (as the ones used for mechanics) will be included later.
 
         Parameters:
-<<<<<<< HEAD
+
             param_keyword (str): Keyword that should be used to access the data dictionary
                 to get the relevant parameter dictionary (same way as discretizations
                 pick out their parameters).
-=======
-            keyword (str): Keyword that should be used to access the data dictionary
-                to get the relevant boundary conditions.
->>>>>>> 2fbb0fe5
             grids (List of pp.Grid): List of grids. The order of the grids in the list
                 sets the ordering of the boundary values.
             gb (pp.GridBucket): Used if grid list is not provided. The order of the
                 grids is set according to iteration over the GridBucket nodes.
-<<<<<<< HEAD
+
 
         Example:
             To get the source term for a flow equation initialize with param_keyword='flow',
@@ -653,21 +640,13 @@
 
         self.param_keyword = param_keyword
         self.array_keyword = array_keyword
-=======
-        """
-
-        self.keyword = keyword
->>>>>>> 2fbb0fe5
         self._g: List[pp.Grid] = _grid_list(grids, gb)
         self._set_tree()
 
     def __repr__(self) -> str:
-<<<<<<< HEAD
         s = f"Will access the parameter array with keyword {self.param_keyword}"\
             f" and array keyword {self.array_keyword}"
-=======
-        s = f"Scalar source operator with keyword {self.keyword}\n"
->>>>>>> 2fbb0fe5
+
 
         dims = np.zeros(4, dtype=int)
         for g in self._g:
@@ -694,11 +673,7 @@
         val = []
         for g in self._g:
             data = gb.node_props(g)
-<<<<<<< HEAD
             val.append(data[pp.PARAMETERS][self.param_keyword][self.array_keyword])
-=======
-            val.append(data[pp.PARAMETERS][self.keyword]["source"])
->>>>>>> 2fbb0fe5
 
         return np.hstack([v for v in val])
 
