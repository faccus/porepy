# -*- coding: utf-8 -*-
"""
Created on Sat Feb 27 21:09:29 2016

@author: keile
"""
import copy
import warnings
import numpy as np
import scipy.sparse as sps

from porepy.params import tensor

from porepy.numerics.mixed_dim.solver import Solver, SolverMixedDim
from porepy.numerics.mixed_dim.coupler import Coupler
from porepy.numerics.mixed_dim.abstract_coupling import AbstractCoupling

from porepy.numerics.fv import fvutils
from porepy.grids.grid import Grid

#------------------------------------------------------------------------------

class TpfaMixedDim(SolverMixedDim):
    def __init__(self, physics='flow'):
        self.physics = physics

        self.discr = Tpfa(self.physics)
        self.discr_ndof = self.discr.ndof
        self.coupling_conditions = TpfaCoupling(self.discr)

        self.solver = Coupler(self.discr, self.coupling_conditions)

    def discretize(self, gb):
        """
        Discretize the mixed dimensional second order elliptic equation using
        two-point flux.

        The method computes fluxes over faces in terms of pressures in adjacent
        cells (defined as the two cells sharing the face). Further the flux
        between two different dimensions is calculated based on the pressure in
        the two neighboring cells (defined as the higher and lower dimensional
        cell where the lower dimensional cell correspond the the face of the 
        higher dimensional cell).

        Parameters is a GridBucket with the following fields defined for each
        grid:
        param : Parameter(Class). Contains the following parameters:
            tensor : second_order_tensor
                Permeability defined cell-wise. If not given a identity permeability
                is assumed and a warning arised.
            bc : boundary conditions (optional)
            bc_val : dictionary (optional)
                Values of the boundary conditions. The dictionary has at most the
                following keys: 'dir' and 'neu', for Dirichlet and Neumann boundary
                conditions, respectively.
            apertures : (np.ndarray) (optional) apertures of the cells for scaling of
                the face normals.

        Stores the discretization of each grid in the corresponding data
        dictionary with keyword ['flux'] and ['bound_flux'], and the coupling flux
        is stored in the edge dictionary with keyword ['coupling_flux']
        """
        for g, d in gb:
            self.discr.discretize(g, d)

        for e, d in gb.edges_props():
            g_l, g_h = gb.sorted_nodes_of_edge(e)
            data_l, data_h = gb.node_props(g_l), gb.node_props(g_h)
            self.coupling_conditions.discretize(g_h, g_l, data_h, data_l, d)

#------------------------------------------------------------------------------

class TpfaDFN(SolverMixedDim):

    def __init__(self, dim_max, physics='flow'):
        # NOTE: There is no flow along the intersections of the fractures.

        self.physics = physics
        self.dim_max = dim_max

        self.discr = Tpfa(self.physics)

        self.coupling_conditions = TpfaCouplingDFN(self.discr)

        kwargs = {"discr_ndof": self.discr.ndof,
                  "discr_fct": self.__matrix_rhs__}
        self.solver = Coupler(coupling = self.coupling_conditions, **kwargs)
        SolverMixedDim.__init__(self)

    def __matrix_rhs__(self, g, data):
        # The highest dimensional problem compute the matrix and rhs, the lower
        # dimensional problem and empty matrix. For the latter, the size of the
        # matrix is the number of cells.
        if g.dim == self.dim_max:
            return self.discr.matrix_rhs(g, data)
        else:
            ndof = self.discr.ndof(g)
            return sps.csr_matrix((ndof, ndof)), np.zeros(ndof)

#------------------------------------------------------------------------------

class Tpfa(Solver):
    """ Discretize elliptic equations by a two-point flux approximation.

    Attributes:

    physics : str
        Which physics is the solver intended flow. Will determine which data
        will be accessed (e.g. flow specific, or conductivity / heat-related).
        See Data class for more details. Defaults to flow.

    """

    def __init__(self, physics='flow'):
        self.physics = physics

    def ndof(self, g):
        """
        Return the number of degrees of freedom associated to the method.
        In this case number of cells (pressure dof).

        Parameter
        ---------
        g: grid, or a subclass.

        Return
        ------
        dof: the number of degrees of freedom.

        """
        return g.num_cells

#------------------------------------------------------------------------------#

    def matrix_rhs(self, g, data, faces=None, discretize=True):
        """
        Return the matrix and right-hand side for a discretization of a second
        order elliptic equation using a FV method with a two-point flux approximation.

        To set a source see the source.Integral discretization class

        Parameters
        ----------
        g : grid, or a subclass, with geometry fields computed.
        data: dictionary to store the data. For details on necessary keywords,
            see method discretize()
        discretize (boolean, optional): Whether to discetize prior to matrix
            assembly. If False, data should already contain discretization.
            Defaults to True.

        Return
        ------
        matrix: sparse csr (g_num_cells, g_num_cells)
            Discretization matrix.
        rhs: array (g_num_cells)
            Right-hand side which contains the boundary conditions and the scalar
            source term.

        """
        div = fvutils.scalar_divergence(g)
        if discretize:
            self.discretize(g, data)
        flux = data['flux']
        M = div * flux

        bound_flux = data['bound_flux']
        param = data['param']
        bc_val = param.get_bc_val(self)

        return M, self.rhs(g, bound_flux, bc_val)

#------------------------------------------------------------------------------#

    def rhs(self, g, bound_flux, bc_val):
        """
        Return the righ-hand side for a discretization of a second order elliptic
        equation using the TPFA method. See self.matrix_rhs for a detaild
        description.
        """
        div = g.cell_faces.T
        return -div * bound_flux * bc_val

#------------------------------------------------------------------------------#

    def discretize(self, g, data, faces=None):
        """
        Discretize the second order elliptic equation using two-point flux

        The method computes fluxes over faces in terms of pressures in adjacent
        cells (defined as the two cells sharing the face).

        The name of data in the input dictionary (data) are:
        param : Parameter(Class). Contains the following parameters:
            tensor : second_order_tensor
                Permeability defined cell-wise. If not given a identity permeability
                is assumed and a warning arised.
            bc : boundary conditions (optional)
            bc_val : dictionary (optional)
                Values of the boundary conditions. The dictionary has at most the
                following keys: 'dir' and 'neu', for Dirichlet and Neumann boundary
                conditions, respectively.
            apertures : (np.ndarray) (optional) apertures of the cells for scaling of
                the face normals.

        Hidden option (intended as "advanced" option that one should normally not
        care about):
            Half transmissibility calculation according to Ivar Aavatsmark, see
            folk.uib.no/fciia/elliptisk.pdf. Activated by adding the entry
            Aavatsmark_transmissibilities: True   to the data dictionary.

        Parameters
        ----------
        g : grid, or a subclass, with geometry fields computed.
        data: dictionary to store the data.
        """
        param = data['param']
        k = param.get_tensor(self)
        bnd = param.get_bc(self)
        aperture = param.get_aperture()

        if g.dim == 0:
            data['flux'] = sps.csr_matrix([0])
            data['bound_flux'] = 0
            return None
        if faces is None:
            is_not_active = np.zeros(g.num_faces, dtype=np.bool)
        else:
            is_active = np.zeros(g.num_faces, dtype=np.bool)
            is_active[faces] = True

            is_not_active = np.logical_not(is_active)

        fi, ci, sgn = sps.find(g.cell_faces)

        # Normal vectors and permeability for each face (here and there side)
        if aperture is None:
            n = g.face_normals[:, fi]
        else:
            n = g.face_normals[:, fi] * aperture[ci]
        n *= sgn
        perm = k.perm[::, ::, ci]

        # Distance from face center to cell center
        fc_cc = g.face_centers[::, fi] - g.cell_centers[::, ci]

        # Transpose normal vectors to match the shape of K and multiply the two
        nk = perm * n
        nk = nk.sum(axis=1)

        if data.get('Aavatsmark_transmissibilities', False):
            # These work better in some cases (possibly if the problem is grid
            # quality rather than anisotropy?). To be explored (with care) or
            # ignored.
            dist_face_cell = np.linalg.norm(fc_cc, 2, axis=0)
            t_face = np.linalg.norm(nk, 2, axis=0)
        else:
            nk *= fc_cc
            t_face = nk.sum(axis=0)
            dist_face_cell = np.power(fc_cc, 2).sum(axis=0)


        t_face = np.divide(t_face, dist_face_cell)

        # Return harmonic average
        t = 1 / np.bincount(fi, weights=1 / t_face)

        # Save values for use in recovery of boundary face pressures
        t_full = t.copy()
        sgn_full = np.bincount(fi, sgn)

        # Move Neumann faces to Neumann transmissibility
        bndr_ind = g.get_boundary_faces()
        t_b = np.zeros(g.num_faces)
        t_b[bnd.is_dir] = -t[bnd.is_dir]
        t_b[bnd.is_neu] = 1
        t_b = t_b[bndr_ind]
        t[np.logical_or(bnd.is_neu, is_not_active)] = 0
        # Create flux matrix
        flux = sps.coo_matrix((t[fi] * sgn, (fi, ci)))

        # Create boundary flux matrix
        bndr_sgn = (g.cell_faces[bndr_ind, :]).data
        sort_id = np.argsort(g.cell_faces[bndr_ind, :].indices)
        bndr_sgn = bndr_sgn[sort_id]
        bound_flux = sps.coo_matrix((t_b * bndr_sgn, (bndr_ind, bndr_ind)),
                                    (g.num_faces, g.num_faces))

        data['flux'] = flux
        data['bound_flux'] = bound_flux

        # Next, construct operator to reconstruct pressure on boundaries
        # Fields for data storage
        v_cell = np.zeros(fi.size)
        v_face = np.zeros(g.num_faces)
        # On Dirichlet faces, simply recover boundary condition
        v_face[bnd.is_dir] = 1
        # On Neumann faces, the, use half-transmissibilities
        v_face[bnd.is_neu] = -1/t_full[bnd.is_neu]
        v_cell[bnd.is_neu[fi]] = 1

        bound_pressure_cell = sps.coo_matrix((v_cell, (fi, ci)),
                                             (g.num_faces, g.num_cells))
        bound_pressure_face = sps.dia_matrix((v_face, 0),
                                             (g.num_faces, g.num_faces))
        data['bound_pressure_cell'] = bound_pressure_cell
        data['bound_pressure_face'] = bound_pressure_face

#------------------------------------------------------------------------------

class TpfaCoupling(AbstractCoupling):

    def __init__(self, solver):
        self.solver = solver
        self.discr_ndof = solver.ndof

    def matrix_rhs(self, g_h, g_l, data_h, data_l, data_edge, discretize=True):
        """
        Computes the coupling terms for the faces between cells in g_h and g_l
        using the two-point flux approximation.

        Parameters:
            g_h and g_l: grid structures of the higher and lower dimensional
                subdomains, respectively.
            data_h and data_l: the corresponding data dictionaries. Assumed
                to contain both permeability values ('perm') and apertures
                ('apertures') for each of the cells in the grids.
            discretize: Optinal, defaults to True. If set to False
                self.discretize will be called, overwriting
                data_edge['coupling_flux'] and data_edge['coupling_discretization']
                with the calculated tpfa discretization. 

        Two hidden options (intended as "advanced" options that one should
        normally not care about):
            Half transmissibility calculation according to Ivar Aavatsmark, see
            folk.uib.no/fciia/elliptisk.pdf. Activated by adding the entry
            'Aavatsmark_transmissibilities': True   to the edge data.

            Aperture correction. The face centre is moved half an aperture
            away from the fracture for the matrix side transmissibility
            calculation. Activated by adding the entry
            'aperture_correction': True   to the edge data.

        Returns:
            cc: Discretization matrices for the coupling terms assembled
                in a csc.sparse matrix.
        """
        if discretize:
            self.discretize(g_h, g_l, data_h, data_l, data_edge)
        return data_edge['coupling_discretization']

<<<<<<< HEAD
    def discretize(self, g_h, g_l, data_h, data_l, data_edge):
        """
        Discretize the coupling terms for the faces between cells in g_h and g_l
        using the two-point flux approximation. See TpfaCoupling.matrix_rhs for 
        more info.
        """
        k_l = data_l['param'].get_tensor(self.solver)
        k_h = data_h['param'].get_tensor(self.solver)
        a_l = data_l['param'].get_aperture()
        a_h = data_h['param'].get_aperture()
=======
        # Mortar data structure.
        mg = data_edge['mortar_grid']
        mortar_size = mg.num_cells
>>>>>>> bbab72da

        # Matrices for reconstruction of face pressures.
        # Contribution from cell center values
        bound_pressure_cc_h = data_h['bound_pressure_cell']
        # Contribution from boundary value
        bound_pressure_face_h = data_h['bound_pressure_face']

        # Recover the information for the grid-grid mapping
        faces_h, cells_h, _ = sps.find(g_h.cell_faces)
        ind_faces_h = np.unique(faces_h, return_index=True)[1]
        cells_h = cells_h[ind_faces_h]

        # Discretization of boundary conditions
        bound_flux_h = data_h['bound_flux']

        div_h = fvutils.scalar_divergence(g_h)

        # Projection from mortar grid to upper dimension
        hat_P = mg.high_to_mortar_avg()
        # Projection from mortar grid to lower dimension
        check_P = mg.low_to_mortar_avg()

        dof, cc = self.create_block_matrix([g_h, g_l, mg])
        # Create the block matrix for the contributions

        # Normal permeability and aperture of the intersection
        inv_k = 1./(2.*data_edge['kn'])
        aperture_h = data_h['param'].get_aperture()

        # Inverse of the normal permability matrix
        Eta = sps.diags(np.divide(inv_k, hat_P*aperture_h[cells_h]))

        face_areas_h = sps.diags(g_h.face_areas)

        # Mortar mass matrix
        M = sps.diags(1./mg.cell_volumes)

        mortar_div = np.sign((hat_P * div_h.T).A.sum(axis=1))
        mortar_div_mat = sps.diags(mortar_div)

        # Contribution from mortar variable to conservation in the higher domain
        # Acts as a boundary condition, treat with standard boundary discretization
        #cc[0, 2] = div_h *  bound_flux_h * face_areas_h *  hat_P.T
        cc[0, 2] = div_h *  bound_flux_h *  hat_P.T
        # Acts as a source term.
        cc[1, 2] = -check_P.T #* sps.diags(mg.cell_volumes)

        # Governing equation for the inter-dimensional flux law.
        # Equation on the form
        #   \lambda = \kappa (p_h - p_l), with

        # The trace of the pressure from the higher dimension is composed of the cell center pressure,
        # and a contribution from the boundary flux, represented by the mortar flux
        # Cell center contribution, mapped to the mortar grid
        cc[2, 0] = hat_P * bound_pressure_cc_h
        # Contribution from mortar
        # Should we have hat_P_pressure here?
        #cc[2, 2] += hat_P * bound_pressure_face_h * face_areas_h * hat_P.T
        cc[2, 2] += hat_P * bound_pressure_face_h * hat_P.T

        # Contribution from the lower dimensional pressure
        cc[2, 1] = -check_P

        # Contribution from the \lambda term, moved to the right hand side
        cc[2, 2] -= Eta*M
#        data_edge['coupling_flux'] = sps.hstack([cells2faces * cc[0, 0],
#                                                 cells2faces * cc[0, 1]])
#        data_edge['coupling_discretization'] = cc


#------------------------------------------------------------------------------#

class TpfaCouplingDFN(AbstractCoupling):

    def __init__(self, solver):
        self.solver = solver

    def matrix_rhs(self, g_h, g_l, data_h, data_l, data_edge):
        """
        Computes the coupling terms for the faces between cells in g_h and g_l
        using the two-point flux approximation.

        Parameters:
            g_h and g_l: grid structures of the higher and lower dimensional
                subdomains, respectively.
            data_h and data_l: the corresponding data dictionaries. Assumed
                to contain both permeability values ('perm') and apertures
                ('apertures') for each of the cells in the grids.

        Returns:
            cc: Discretization matrices for the coupling terms assembled
                in a csc.sparse matrix.
        """

        k_h = data_h['param'].get_tensor(self.solver)
        a_h = data_h['param'].get_aperture()

        dof = np.array([self.solver.ndof(g_h), self.solver.ndof(g_l)])

        # Obtain the cells and face signs of the higher dimensional grid
        cells_l, faces_h, _ = sps.find(data_edge['face_cells'])
        faces, cells_h, sgn_h = sps.find(g_h.cell_faces)
        ind = np.unique(faces, return_index=True)[1]
        sgn_h = sgn_h[ind]
        cells_h = cells_h[ind]

        cells_h, sgn_h = cells_h[faces_h], sgn_h[faces_h]

        # The procedure for obtaining the face transmissibilities of the higher
        # grid is analougous to the one used in the discretize function of the
        # Tpfa class.
        n = g_h.face_normals[:, faces_h]
        n *= sgn_h
        perm_h = k_h.perm[:, :, cells_h]
        fc_cc_h = g_h.face_centers[::, faces_h] - g_h.cell_centers[::, cells_h]

        nk_h = perm_h * n
        nk_h = nk_h.sum(axis=1)
        if data_edge.get('Aavatsmark_transmissibilities', False):
            dist_face_cell_h = np.linalg.norm(fc_cc_h, 2, axis=0)
            t_face_h = np.linalg.norm(nk_h, 2, axis=0)
        else:
            nk_h *= fc_cc_h
            t_face_h = nk_h.sum(axis=0)
            dist_face_cell_h = np.power(fc_cc_h, 2).sum(axis=0)

        # Account for the apertures
        t_face_h = np.multiply(t_face_h, a_h[cells_h])
        t = np.divide(t_face_h, dist_face_cell_h)

        # Create the block matrix for the contributions
        cc = np.array([sps.coo_matrix((i, j)) for i in dof for j in dof]
                      ).reshape((2, 2))

        # Compute the off-diagonal terms
        dataIJ, I, J = -t, cells_l, cells_h
        cc[1, 0] = sps.csr_matrix((dataIJ, (I, J)), (dof[1], dof[0]))
        cc[0, 1] = cc[1, 0].T

        # Compute the diagonal terms
        dataIJ, I, J = t, cells_h, cells_h
        cc[0, 0] = sps.csr_matrix((dataIJ, (I, J)), (dof[0], dof[0]))
        I, J = cells_l, cells_l
        cc[1, 1] = sps.csr_matrix((dataIJ, (I, J)), (dof[1], dof[1]))

        # Save the flux discretization for back-computation of fluxes
        cells2faces = sps.csr_matrix((sgn_h, (faces_h, cells_h)),
                                     (g_h.num_faces, g_h.num_cells))

        data_edge['coupling_flux'] = sps.hstack([cells2faces * cc[0, 0],
                                                 cells2faces * cc[0, 1]])
        data_edge['coupling_discretization'] = cc

        return cc

#------------------------------------------------------------------------------#<|MERGE_RESOLUTION|>--- conflicted
+++ resolved
@@ -30,44 +30,6 @@
 
         self.solver = Coupler(self.discr, self.coupling_conditions)
 
-    def discretize(self, gb):
-        """
-        Discretize the mixed dimensional second order elliptic equation using
-        two-point flux.
-
-        The method computes fluxes over faces in terms of pressures in adjacent
-        cells (defined as the two cells sharing the face). Further the flux
-        between two different dimensions is calculated based on the pressure in
-        the two neighboring cells (defined as the higher and lower dimensional
-        cell where the lower dimensional cell correspond the the face of the 
-        higher dimensional cell).
-
-        Parameters is a GridBucket with the following fields defined for each
-        grid:
-        param : Parameter(Class). Contains the following parameters:
-            tensor : second_order_tensor
-                Permeability defined cell-wise. If not given a identity permeability
-                is assumed and a warning arised.
-            bc : boundary conditions (optional)
-            bc_val : dictionary (optional)
-                Values of the boundary conditions. The dictionary has at most the
-                following keys: 'dir' and 'neu', for Dirichlet and Neumann boundary
-                conditions, respectively.
-            apertures : (np.ndarray) (optional) apertures of the cells for scaling of
-                the face normals.
-
-        Stores the discretization of each grid in the corresponding data
-        dictionary with keyword ['flux'] and ['bound_flux'], and the coupling flux
-        is stored in the edge dictionary with keyword ['coupling_flux']
-        """
-        for g, d in gb:
-            self.discr.discretize(g, d)
-
-        for e, d in gb.edges_props():
-            g_l, g_h = gb.sorted_nodes_of_edge(e)
-            data_l, data_h = gb.node_props(g_l), gb.node_props(g_h)
-            self.coupling_conditions.discretize(g_h, g_l, data_h, data_l, d)
-
 #------------------------------------------------------------------------------
 
 class TpfaDFN(SolverMixedDim):
@@ -79,7 +41,6 @@
         self.dim_max = dim_max
 
         self.discr = Tpfa(self.physics)
-
         self.coupling_conditions = TpfaCouplingDFN(self.discr)
 
         kwargs = {"discr_ndof": self.discr.ndof,
@@ -313,7 +274,7 @@
         self.solver = solver
         self.discr_ndof = solver.ndof
 
-    def matrix_rhs(self, g_h, g_l, data_h, data_l, data_edge, discretize=True):
+    def matrix_rhs(self, g_h, g_l, data_h, data_l, data_edge):
         """
         Computes the coupling terms for the faces between cells in g_h and g_l
         using the two-point flux approximation.
@@ -324,10 +285,6 @@
             data_h and data_l: the corresponding data dictionaries. Assumed
                 to contain both permeability values ('perm') and apertures
                 ('apertures') for each of the cells in the grids.
-            discretize: Optinal, defaults to True. If set to False
-                self.discretize will be called, overwriting
-                data_edge['coupling_flux'] and data_edge['coupling_discretization']
-                with the calculated tpfa discretization. 
 
         Two hidden options (intended as "advanced" options that one should
         normally not care about):
@@ -344,26 +301,10 @@
             cc: Discretization matrices for the coupling terms assembled
                 in a csc.sparse matrix.
         """
-        if discretize:
-            self.discretize(g_h, g_l, data_h, data_l, data_edge)
-        return data_edge['coupling_discretization']
-
-<<<<<<< HEAD
-    def discretize(self, g_h, g_l, data_h, data_l, data_edge):
-        """
-        Discretize the coupling terms for the faces between cells in g_h and g_l
-        using the two-point flux approximation. See TpfaCoupling.matrix_rhs for 
-        more info.
-        """
-        k_l = data_l['param'].get_tensor(self.solver)
-        k_h = data_h['param'].get_tensor(self.solver)
-        a_l = data_l['param'].get_aperture()
-        a_h = data_h['param'].get_aperture()
-=======
+
         # Mortar data structure.
         mg = data_edge['mortar_grid']
         mortar_size = mg.num_cells
->>>>>>> bbab72da
 
         # Matrices for reconstruction of face pressures.
         # Contribution from cell center values
@@ -433,6 +374,7 @@
 #                                                 cells2faces * cc[0, 1]])
 #        data_edge['coupling_discretization'] = cc
 
+        return cc
 
 #------------------------------------------------------------------------------#
 
