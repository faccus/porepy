--- conflicted
+++ resolved
@@ -115,12 +115,8 @@
 
         """
         if g.dim == 0:
-<<<<<<< HEAD
-            return sps.csr_matrix([0.]), np.array([0.])
-=======
             data["flow_faces"] = sps.csr_matrix([0])
             return sps.csr_matrix([0]), np.array([0])
->>>>>>> 2941a07f
 
         param = data["param"]
         discharge = data[d_name]
