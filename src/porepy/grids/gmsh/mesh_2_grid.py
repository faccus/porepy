--- conflicted
+++ resolved
@@ -118,32 +118,16 @@
         # Construct grid
         g_2d = simplex.TriangleGrid(pts.transpose(), triangles)
 
-<<<<<<< HEAD
-        # save all the extra tags for the grids
-=======
         # we need to add the face tags from gmsh to the current mesh,
         # first we add them as False and after we change for the correct
         # faces. The new tag name become the lower version of what gmsh gives
         # in the cell_info["line"]. The map phys_names recover the literal name.
 
         # create all the extra tags for the grids, by default they're false
->>>>>>> c0b725c0
         for tag in np.unique(cell_info["line"]["gmsh:physical"]):
             tag_name = phys_names[tag].lower() + "_faces"
             g_2d.tags[tag_name] = np.zeros(g_2d.num_faces, dtype=np.bool)
 
-<<<<<<< HEAD
-        for tag_id, tag in enumerate(cell_info["line"]["gmsh:physical"]):
-            tag_name = phys_names[tag].lower() + "_faces"
-            # check where is the first node
-            first = (triangles == cells["line"][tag_id, 0]).any(axis=0)
-            # check where is the second node
-            second = (triangles == cells["line"][tag_id, 1]).any(axis=0)
-            # select which are the triangles that have this edge
-            tria = np.logical_and(first, second).astype(np.int)
-            # select the candidate faces
-            face = np.abs(g_2d.cell_faces).dot(tria)
-=======
         # since there is not a cell-face relation from gmsh but only a cell-node
         # relation we need to recover the corresponding face.
         for tag_id, tag in enumerate(cell_info["line"]["gmsh:physical"]):
@@ -160,7 +144,6 @@
             face = np.abs(g_2d.cell_faces).dot(tria)
             # we have two case, the face is internal or is at the boundary
             # we consider them separately
->>>>>>> c0b725c0
             if np.any(face > 1):
                 # select the face if it is internal
                 g_2d.tags[tag_name][face > 1] = True
