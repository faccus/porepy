"""
Module to increase the dimensions of grids by extrusion in the z-direction.

Both individual grids and mixed-dimensional grid_buckets can be extruded. The
dimension of the highest-dimensional grid should be 2 at most.

The main methods in the module are

    extrude_grid_bucket()
    extrude_grid()

All other functions are helpers.

"""
from __future__ import annotations

from collections import namedtuple
from typing import Any, Dict, Tuple

import numpy as np
import scipy.sparse as sps

import porepy as pp
from porepy.grids import mortar_grid


<<<<<<< HEAD
@pp.time_logger(sections=module_sections)
def extrude_grid_bucket(gb: pp.GridTree, z: np.ndarray) -> Tuple[pp.GridTree, Dict]:
    """Extrude a GridTree by extending all fixed-dimensional grids in the z-direction.
=======
def extrude_grid_bucket(gb: pp.GridBucket, z: np.ndarray) -> Tuple[pp.GridBucket, Dict]:
    """Extrude a GridBucket by extending all fixed-dimensional grids in the z-direction.
>>>>>>> 7ad395e8

    In practice, the original grid bucket will be 2d, and the result is 3d.

    The returned GridTree is fully functional, including mortar grids on the gb edges.
    The data dictionaries on nodes and edges are mainly empty. Data can be transferred from
    the original GridTree via the returned map between old and new grids.

    Parameters:
        gb (pp.GridBukcet): Mixed-dimensional grid to be extruded. Should be 2d.
        z (np.ndarray): z-coordinates of the nodes in the extruded grid. Should be
            either non-negative or non-positive, and be sorted in increasing or
            decreasing order, respectively.

    Returns:
        gb (pp.GridTree): Mixed-dimensional grid, 3d. The data dictionaries on nodes and
            edges are mostly empty.
        dict: Mapping from individual grids in the old bucket to the corresponding
            extruded grids in the new one. The dictionary values are a namedtuple with
            elements grid (new grid), cell_map and face_map, where the two latter
            describe mapping between the new and old grid, see extrude_grid for details.

    """

    # New GridTree. to be filled in
    gb_new: pp.GridTree = pp.GridTree()

    # Data structure for mapping between old and new grids
    g_map = {}

    # Container for grid information
    Mapping = namedtuple("Mapping", ["grid", "cell_map", "face_map"])

    # Loop over all grids in the old bucket, extrude the grid, save mapping information
    for g, _ in gb:
        g_new, cell_map, face_map = extrude_grid(g, z)

        if hasattr(g, "frac_num"):
            g_new.frac_num = g.frac_num

        gb_new.add_nodes([g_new])

        g_map[g] = Mapping(g_new, cell_map, face_map)

    # Loop over all edges in the old grid, create corresponding edges in the new gb.
    # Also define mortar_grids
    for e, d in gb.edges():

        # grids of the old edge, extruded version of each grid
        gl, gh = gb.nodes_of_edge(e)
        gl_new = g_map[gl].grid
        gh_new = g_map[gh].grid

        # Next, we need the cell-face mapping for the new grid.
        # The idea is to first find the old map, then replace each cell-face relation
        # with the set of cells and faces (exploiting first that the new grids are
        # matching due to the extrusion algorithm, and second that the cell-map and
        # face-map stores indices in increasing layer index, so that the first cell
        # and first face both are in the first layer, thus they match, etc.).
        face_cells_old = d["face_cells"]

        # cells (in low-dim grid) and faces in high-dim grid that define the same
        # geometric quantity
        cells, faces, _ = sps.find(face_cells_old)

        # Cell-map for the low-dimensional grid, face-map for the high-dim
        cell_map = g_map[gl].cell_map
        face_map = g_map[gh].face_map

        # Data structure for the new face-cell map
        rows = np.empty(0, dtype=int)
        cols = np.empty(0, dtype=int)

        # The standard MortarGrid __init__ assumes that when faces are split because of
        # a fracture, the faces are ordered with one side first, then the other. This
        # will not be True for this layered construction. Instead, keep track of all
        # faces that should be moved to the other side.
        face_on_other_side = np.empty(0, dtype=int)

        # Loop over cells in gl would not have been as clean, as each cell is associated
        # with faces on both sides
        # Faces are found from the high-dim grid, cells in the low-dim grid
        for idx in range(faces.size):
            rows = np.hstack((rows, cell_map[cells[idx]]))
            cols = np.hstack((cols, face_map[faces[idx]]))

            # Here, we tacitly assume that the original grid had its faces split in the
            # standard way, that is, all faces on one side have index lower than any
            # face on the other side.
            if faces[idx] > np.median(faces):
                face_on_other_side = np.hstack(
                    (face_on_other_side, face_map[faces[idx]])
                )

        data = np.ones(rows.size, dtype=bool)
        # Create new face-cell map
        face_cells_new = sps.coo_matrix(
            (data, (rows, cols)), shape=(gl_new.num_cells, gh_new.num_faces)
        ).tocsc()

        # Define the new edge
        new_edge: Tuple[pp.Grid, pp.Grid] = (gh_new, gl_new)
        # Add to new gb, together with the new face-cell map
        gb_new.add_edge(new_edge, face_cells_new)

        # Create a mortar grid, add to data of new edge
        if len(face_on_other_side) == 0:  # Only one side
            side_g = {
                mortar_grid.MortarSides.LEFT_SIDE: gl_new.copy(),
            }
        else:
            side_g = {
                mortar_grid.MortarSides.LEFT_SIDE: gl_new.copy(),
                mortar_grid.MortarSides.RIGHT_SIDE: gl_new.copy(),
            }

        # Construct mortar grid, with instructions on which faces belong to which side
        mg = pp.MortarGrid(
            gl_new.dim, side_g, face_cells_new, face_duplicate_ind=face_on_other_side
        )

        d_new = gb_new.edge_props((gh_new, gl_new))

        d_new["mortar_grid"] = mg

    return gb_new, g_map


def extrude_grid(g: pp.Grid, z: np.ndarray) -> Tuple[pp.Grid, np.ndarray, np.ndarray]:
    """Increase the dimension of a given grid by 1, by extruding the grid in the
    z-direction.

    The original grid is assumed to be in the xy-plane, that is, any existing non-zero
    z-direction is ignored.

    Both the original and the new grid will have their geometry computed.

    Parameters:
        g (pp.Grid): Original grid to be extruded. Should have dimension 0, 1 or 2.
        z (np.ndarray): z-coordinates of the nodes in the extruded grid. Should be
            either non-negative or non-positive, and be sorted in increasing or
            decreasing order, respectively.

    Returns:
        pp.Grid: A grid of dimension g.dim + 1.
        np.array of np.arrays: Cell mappings, so that element ci gives all indices of
            cells in the extruded grid that comes from cell ci in the original grid.
        np.array of np.arrays: Face mappings, so that element fi gives all indices of
            faces in the extruded grid that comes from face fi in the original grid.

    Raises:
        ValueError: If the z-coordinates for nodes contain both positive and negative
            values.
        ValueError: If a 3d grid is provided for extrusion.

    """
    if not (np.all(z >= 0) or np.all(z <= 0)):
        raise ValueError("Extrusion should be in either positive or negative direction")

    if g.dim == 0:
        return _extrude_0d(g, z)  # type: ignore
    elif g.dim == 1:
        return _extrude_1d(g, z)  # type: ignore
    elif g.dim == 2:
        return _extrude_2d(g, z)
    else:
        raise ValueError("The grid to be extruded should have dimension at most 2")


def _extrude_2d(
    g: pp.Grid, z: np.ndarray[Any, np.dtype[np.float64]]
) -> Tuple[pp.Grid, np.ndarray, np.ndarray]:
    """Extrude a 2d grid into 3d by prismatic extension.

    The original grid is assumed to be in the xy-plane, that is, any existing non-zero
    z-direction is ignored.

    Both the original and the new grid will have their geometry computed.

    Parameters:
        g (pp.Grid): Original grid to be extruded. Should have dimension 2.
        z (np.ndarray): z-coordinates of the nodes in the extruded grid. Should be
            either non-negative or non-positive, and be sorted in increasing or
            decreasing order, respectively.

    Returns:
        pp.Grid: A grid of dimension 3.
        np.array of np.arrays: Cell mappings, so that element ci gives all indices of
            cells in the extruded grid that comes from cell ci in the original grid.
        np.array of np.arrays: Face mappings, so that element fi gives all indices of
            faces in the extruded grid that comes from face fi in the original grid.

    """

    g.compute_geometry()

    negative_extrusion = np.all(z <= 0)

    ## Bookkeeping of the number of grid items

    # Number of nodes in the z-direction
    num_node_layers = z.size
    # Number of cell layers, one less than the nodes
    num_cell_layers = num_node_layers - 1

    # Short hand for the number of cells in the 2d grid
    nc_2d = g.num_cells
    nf_2d = g.num_faces
    nn_2d = g.num_nodes

    # The number of nodes in the 3d grid is given by the number of 2d nodes, and the
    # number of node layers
    nn_3d = nn_2d * num_node_layers
    # The 3d cell count is similar to that for the nodes
    nc_3d = nc_2d * num_cell_layers
    # The number of faces is more intricate: In each layer of cells, there will be as
    # many faces as there is in the 2d grid. In addition, in the direction of extrusion
    # there will be one set of faces per node layer, with each layer containing as many
    # faces as there are cells in the 2d grid
    nf_3d = nf_2d * num_cell_layers + nc_2d * num_node_layers

    ## Nodes - only coorinades are needed
    # The nodes in the 2d grid are copied for all layers, with the z-coordinates changed
    # for each layer. This means that for a vertical pilar, the face-node and cell-node
    # relations can be inferred from that in the original 2d grid, with index increments
    # of size nn_2d
    x_layer = g.nodes[0]
    y_layer = g.nodes[1]

    nodes = np.empty((3, 0))
    # Stack the layers of nodes
    for zloc in z:
        nodes = np.hstack((nodes, np.vstack((x_layer, y_layer, zloc * np.ones(nn_2d)))))

    ## Face-node relations
    # The 3d grid has two types of faces: Those formed by faces in the 2d grid, termed
    # 'vertical' below, and those on the top and bottom of the 3d cells, termed
    # horizontal

    # Face-node relation for the 2d grid. We know there are exactly two nodes in each
    # 2d face.
    fn_2d = g.face_nodes.indices.reshape((2, g.num_faces), order="F")

    # Nodes of the faces for the bottom layer of 3d cells. These are formed by
    # connecting nodes in the bottom layer with those immediately above
    fn_layer = np.vstack((fn_2d[0], fn_2d[1], fn_2d[1] + nn_2d, fn_2d[0] + nn_2d))

    # For the vertical cells, the flux direction indicated in cell_face map will be
    # inherited from the 2d grid (see below). The normal vector, which should be
    # consistent with this value, is effectively computed from the ordering of the
    # face-node relation (and the same is true for several other geometric quantities).
    # This requires that the face-nodes are sorted in a CCW order when seen from the
    # side of a positive cell_face value. To sort this out, we need to flip some of the
    # columns in fn_layer

    # Faces, cells and values of the 2d cell-face map
    [fi, ci, sgn] = sps.find(g.cell_faces)
    # Only consider each face once
    _, idx = np.unique(fi, return_index=True)

    # The node ordering in fn_layer will be CCW seen from cell ci if the cell center of
    # ci is CW relative to the line from the first to the second node of the 2d cell.
    #
    # Example: with p0 = [0, 0, 0], p1 = [1, 0, 0], the 3d face will have further nodes
    #               p2 = [1, 0, 1], p3 = [0, 0, 1].
    # This will be counterclockwise to a 2d cell center of, say, [0.5, -0.5, 0],
    #  (which is CW relative to p0 and p1)
    #
    p0 = g.nodes[:, fn_2d[0, fi[idx]]]
    p1 = g.nodes[:, fn_2d[1, fi[idx]]]
    pc = g.cell_centers[:, ci[idx]]
    ccw_2d = pp.geometry_property_checks.is_ccw_polyline(p0, p1, pc)

    # We should flip those columns in fn_layer where the sign is positive, and the 2d
    # is not ccw (meaning the 3d will be). Similarly, also flip negative signs and 2d
    # ccw.
    flip = np.logical_or(
        np.logical_and(sgn[idx] > 0, np.logical_not(ccw_2d)),
        np.logical_and(sgn[idx] < 0, ccw_2d),
    )

    # Finally, if the extrusion is in the negative direction, the ordering of all
    # face-node relations is the oposite of that indicated above.
    if negative_extrusion:
        flip = np.logical_not(flip)

    fn_layer[:, flip] = fn_layer[np.array([1, 0, 3, 2])][:, flip]

    # The face-node relation for the vertical cells are found by stacking those in the
    # bottom layer, with an appropriate offset. This also implies that the vertical
    # faces of a cell in layer k are the same as the faces of the corresponding 2d cell,
    # with the appropriate adjustments for the number of faces and cells in each layer
    fn_rows_vertical = np.empty((4, 0))
    # Loop over all layers of cells
    for k in range(num_cell_layers):
        fn_rows_vertical = np.hstack((fn_rows_vertical, fn_layer + nn_2d * k))

    # Reshape the node indices into a single array
    fn_rows_vertical = fn_rows_vertical.ravel("F")

    # All vertical faces have exactly four nodes
    nodes_per_face_vertical = 4
    # Aim for a csc-representation of the faces. Column pointers
    fn_cols_vertical = np.arange(
        0, nodes_per_face_vertical * nf_2d * num_cell_layers, nodes_per_face_vertical
    )

    # Next, deal with the horizontal faces. The face-node relation is based on the
    # cell-node relation of the 2d grid.
    # The structure of this constrution is a bit more involved than for the vertical
    # faces, since the 2d cells have an unknown, and generally varying, number of nodes
    cn_2d = g.cell_nodes()

    # Short hand for node indices of each cell.
    cn_ind_2d = cn_2d.indices.copy()

    # Similar to the vertical faces, the face-node relation in 3d should match the
    # sign in the cell-face relation, so that the generated normal vector points out of
    # the cell with cf-value 1.
    # This requires a sorting of the nodes for each cell
    for ci in range(nc_2d):
        # Node indices of this 2d cell
        start = cn_2d.indptr[ci]
        stop = cn_2d.indptr[ci + 1]
        ni = cn_ind_2d[start:stop]

        coord = g.nodes[:2, ni]
        # Sort the points.
        # IMPLEMENTATION NOTE: this probably assumes convexity of the 2d cell.
        sort_ind = pp.utils.sort_points.sort_point_plane(
            np.vstack((coord, np.zeros(coord.shape[1]))),
            g.cell_centers[:, ci].reshape((-1, 1)),
        )
        # Indices that sort the nodes. The sort function contains a rotation, which
        # implies that it is unknown whether the ordering is cw or ccw
        # If the sorted points are ccw, we store them, unless the extrusion is negative
        # in which case the ordering should be cw, and the points are turned.
        if pp.geometry_property_checks.is_ccw_polygon(coord[:, sort_ind]):
            if negative_extrusion:
                cn_ind_2d[start:stop] = cn_ind_2d[start:stop][sort_ind[::-1]]
            else:
                cn_ind_2d[start:stop] = cn_ind_2d[start:stop][sort_ind]
        # Else, the ordering should be negative.
        elif pp.geometry_property_checks.is_ccw_polygon(coord[:, sort_ind[::-1]]):
            if negative_extrusion:
                cn_ind_2d[start:stop] = cn_ind_2d[start:stop][sort_ind]
            else:
                cn_ind_2d[start:stop] = cn_ind_2d[start:stop][sort_ind[::-1]]
        else:
            raise ValueError("this should not happen. Is the cell non-convex??")

    # Compressed column storage for horizontal faces: Store node indices
    fn_rows_horizontal = np.array([], dtype=int)
    # .. and pointers to the start of new faces
    fn_cols_horizontal = np.array(0, dtype=int)
    # Loop over all layers of nodes (one more than number of cells)
    # This means that the horizontal faces of a given cell is given by its index (bottom)
    # and its index + the number of 2d cells, both offset with the total number of
    # vertical faces
    for k in range(num_node_layers):
        # The horizontal cell-node relation for this layer is the bottom one, plus an
        # offset of the number of 2d nodes, per layer
        fn_rows_horizontal = np.hstack((fn_rows_horizontal, cn_ind_2d + nn_2d * k))
        # The index pointers are those of the 2d cell-node relation.
        # Adjustment for the vertical faces is done below
        # Drop the final element of the 2d indptr, which effectively signifies the end
        # of this array (we will add the corresponding element for the full array below)
        fn_cols_horizontal = np.hstack(
            (fn_cols_horizontal, cn_2d.indptr[1:] + cn_ind_2d.size * k)
        )

    # Add the final element which marks the end of the array
    # fn_cols_horizontal = np.hstack((fn_cols_horizontal, fn_rows_horizontal.size))
    # The horizontal faces are appended to the vertical ones. The node indices are the
    # same, but the face indices must be increased by the number of vertical faces
    num_vertical_faces = nf_2d * num_cell_layers
    fn_cols_horizontal += num_vertical_faces * nodes_per_face_vertical

    # Put together the vertical and horizontal data, create the face-node relation
    indptr = np.hstack((fn_cols_vertical, fn_cols_horizontal)).astype(int)
    indices = np.hstack((fn_rows_vertical, fn_rows_horizontal)).astype(int)
    data = np.ones(indices.size, dtype=int)

    # Finally, construct the face-node sparse matrix
    face_nodes = sps.csc_matrix((data, indices, indptr), shape=(nn_3d, nf_3d))

    ### Next the cell-faces.
    # Similar to the face-nodes, the easiest option is first to deal with the vertical
    # faces, which can be inferred directly from faces in the 2d grid, and then the
    # horizontal direction.
    # IMPLEMENTATION NOTE: Since all cells have both horizontal and vertical faces, and
    # these are found in separate operations, the easiest way to assemble the 3d
    # cell-face matrix is to construct information for a coo-matrix (not compressed
    # storage), and then convert later. This has some overhead, but the alternative
    # is to combine and sort the face indices in the horizontal and vertical components
    # so that all faces of any cell is stored together. This is most conveniently
    # left to scipy sparse .tocsc() function

    ## Vertical faces
    # For the vertical faces, the information from the 2d grid can be copied

    cf_rows_2d = g.cell_faces.indices
    cf_cols_2d = g.cell_faces.indptr
    cf_data_2d = g.cell_faces.data

    cf_rows_vertical = np.array([], dtype=int)
    # For the cells, we will store the number of facqes for each cell. This will later
    # be expanded to a full set of cell indices
    cf_vertical_cell_count = np.array([], dtype=int)
    cf_data_vertical = np.array([], dtype=bool)

    for k in range(num_cell_layers):
        # The face indices are found from the 2d information, with increaments that
        # reflect how many layers of vertical faces there are below
        cf_rows_vertical = np.hstack((cf_rows_vertical, cf_rows_2d + k * nf_2d))
        # The diff here gives the number of faces per cell
        cf_vertical_cell_count = np.hstack(
            (cf_vertical_cell_count, np.diff(cf_cols_2d))
        )
        # The data is just plus and minus ones, no need to adjust
        cf_data_vertical = np.hstack((cf_data_vertical, cf_data_2d))

    # Expand information of the number of faces per cell into a corresponding full set
    # of cell indices
    cf_cols_vertical = pp.matrix_operations.rldecode(
        np.arange(nc_3d), cf_vertical_cell_count
    )

    ## Horizontal faces
    # There is one set of faces per layer of nodes.
    # The cell_face relation will assign -1 to the upper cells, and +1 to lower cells.
    # This corresponds to normal vectors pointing upwards.
    # The bottom and top layers are special, in that they have only one neighboring
    # cell. All other layers have two (they are internal)

    # Bottom layer
    cf_rows_horizontal = num_vertical_faces + np.arange(nc_2d)
    cf_cols_horizontal = np.arange(nc_2d)
    cf_data_horizontal = -np.ones(nc_2d, dtype=int)

    # Intermediate layers, note
    for k in range(1, num_cell_layers):
        # Face indices are given twice, for the lower and upper neighboring cell
        # The offset of the face index is the number of vertical faces plus the number
        # of horizontal faces in lower layers
        rows_here = (
            num_vertical_faces
            + k * nc_2d
            + np.hstack((np.arange(nc_2d), np.arange(nc_2d)))
        )
        cf_rows_horizontal = np.hstack((cf_rows_horizontal, rows_here))

        # Cell indices, first of the lower layer, then of the upper
        cols_here = np.hstack(
            ((k - 1) * nc_2d + np.arange(nc_2d), k * nc_2d + np.arange(nc_2d))
        )
        cf_cols_horizontal = np.hstack((cf_cols_horizontal, cols_here))
        # Data: +1 for the lower cells, -1 for the upper
        data_here = np.hstack((np.ones(nc_2d), -np.ones(nc_2d)))
        cf_data_horizontal = np.hstack((cf_data_horizontal, data_here))

    # Top layer, with index offset for all other faces
    cf_rows_horizontal = np.hstack(
        (
            cf_rows_horizontal,
            num_vertical_faces + num_cell_layers * nc_2d + np.arange(nc_2d),
        )
    )
    # Similarly, the cell indices of the topbost layer
    cf_cols_horizontal = np.hstack(
        (cf_cols_horizontal, (num_cell_layers - 1) * nc_2d + np.arange(nc_2d))
    )
    # Only +1 in the data (oposite to lowermost layer)
    cf_data_horizontal = np.hstack((cf_data_horizontal, np.ones(nc_2d)))

    # Merge horizontal and vertical layers
    cf_rows = np.hstack((cf_rows_horizontal, cf_rows_vertical))
    cf_cols = np.hstack((cf_cols_horizontal, cf_cols_vertical))
    cf_data = np.hstack((cf_data_horizontal, cf_data_vertical))

    cell_faces = sps.coo_matrix(
        (cf_data, (cf_rows, cf_cols)), shape=(nf_3d, nc_3d)
    ).tocsc()

    tags = _define_tags(g, num_cell_layers)

    name = f"{g.name} extruded 2d->3d"

    g_info = g.history.copy()
    g_info.append("Extrude 2d->3d")

    g_new = pp.Grid(
        3, nodes, face_nodes, cell_faces, name=name, history=g_info, external_tags=tags
    )
    g_new.compute_geometry()

    # Mappings between old and new cells and faces
    cell_map, face_map = _create_mappings(g, g_new, num_cell_layers)

    return g_new, cell_map, face_map


def _extrude_1d(
    g: pp.TensorGrid, z: np.ndarray
) -> Tuple[pp.Grid, np.ndarray, np.ndarray]:
    """Extrude a 1d grid into 2d by prismatic extension in the z-direction.

    The original grid is assumed to be in the xy-plane, that is, any existing non-zero
    z-direction is ignored.

    Both the original and the new grid will have their geometry computed.

    Parameters:
        g (pp.Grid): Original grid to be extruded. Should have dimension 1.
        z (np.ndarray): z-coordinates of the nodes in the extruded grid. Should be
            either non-negative or non-positive, and be sorted in increasing or
            decreasing order, respectively.

    Returns:
        pp.Grid: A grid of dimension 2.
        np.array of np.arrays: Cell mappings, so that element ci gives all indices of
            cells in the extruded grid that comes from cell ci in the original grid.
        np.array of np.arrays: Face mappings, so that element fi gives all indices of
            faces in the extruded grid that comes from face fi in the original grid.

    """
    # Number of cells in the grid
    num_cell_layers = z.size - 1

    # Node coordinates can be extruded in using a tensor product
    x = g.nodes[0]
    y = g.nodes[1]

    x_2d, z_2d = np.meshgrid(x, z)
    y_2d, _ = np.meshgrid(y, z)
    nodes = np.vstack((x_2d.ravel(), y_2d.ravel(), z_2d.ravel()))

    # Bookkeeping
    nn_old = g.num_nodes
    nc_old = g.num_cells
    nf_old = g.num_faces

    nn_new = g.num_nodes * (num_cell_layers + 1)
    nc_new = g.num_cells * num_cell_layers
    nf_new = g.num_faces * num_cell_layers + g.num_cells * (num_cell_layers + 1)

    fn_old = g.face_nodes.indices
    # Vertical faces are made by extruding old face-node relation
    fn_vert = np.empty((2, 0), dtype=int)
    for k in range(num_cell_layers):
        fn_this = k * nn_old + np.vstack((fn_old, nn_old + fn_old))
        fn_vert = np.hstack((fn_vert, fn_this))

    # Horizontal faces are defined from the old cell-node relation
    # Implementation note: This operation is much simpler than in the 2d-3d operation,
    # since much less is assumed on the ordering of face-nodes for 2d grids than 3d
    cn_old = g.cell_nodes().indices.reshape((2, g.num_cells), order="F")
    # Bottom layer
    fn_hor = cn_old
    # All other layers
    for k in range(num_cell_layers):
        fn_hor = np.hstack((fn_hor, cn_old + (k + 1) * nn_old))

    # Finalize the face-node map
    fn_rows = np.hstack((fn_vert, fn_hor))
    fn_cols = np.tile(np.arange(fn_rows.shape[1]), (2, 1))
    fn_data = np.ones(fn_cols.size, dtype=bool)

    fn = sps.coo_matrix(
        (fn_data, (fn_rows.ravel("F"), fn_cols.ravel("F"))), shape=(nn_new, nf_new)
    ).tocsc()

    # Next, cell-faces
    # We know there are exactly four faces for each cell
    cf_rows = np.empty((4, 0), dtype=int)
    cf_old = g.cell_faces.indices.reshape((2, -1), order="F")

    # Create vertical and horizontal faces together
    for k in range(num_cell_layers):
        # Vertical faces are identified by the old cell-face relation
        cf_vert_this = nn_old * k + cf_old

        # Put horizontal faces on top and bottom
        cf_hor_this = np.vstack((np.arange(nc_old), np.arange(nc_old) + nc_old))
        # Add an offset of the number of vertical faces in the grid + previous horizontal
        # faces
        cf_hor_this += nf_old * num_cell_layers + k * nc_old

        cf_rows = np.hstack((cf_rows, np.vstack((cf_vert_this, cf_hor_this))))

    # Finalize Cell-face relation
    cf_rows = cf_rows.ravel("F")
    cf_cols = np.tile(np.arange(nc_new), (4, 1)).ravel("F")
    # Define positive and negative sides. The choices here are somewhat arbitrary.
    tmp = np.ones(nc_new, dtype=int)
    cf_data = np.vstack((-tmp, tmp, -tmp, tmp)).ravel("F")
    cf = sps.coo_matrix((cf_data, (cf_rows, cf_cols)), shape=(nf_new, nc_new)).tocsc()

    tags = _define_tags(g, num_cell_layers)

    # We are ready to define the new grid
    name = f"{g.name} extruded 1d->2d"
    g_info = g.history.copy()
    g_info.append("Extrude 1d->2d")

    g_new = pp.Grid(2, nodes, fn, cf, name=name, history=g_info, external_tags=tags)
    g_new.compute_geometry()

    if hasattr(g, "frac_num"):
        g_new.frac_num = g.frac_num

    # Mappings between old and new cells and faces
    cell_map, face_map = _create_mappings(g, g_new, num_cell_layers)

    return g_new, cell_map, face_map


def _extrude_0d(
    g: pp.PointGrid, z: np.ndarray
) -> Tuple[pp.Grid, np.ndarray, np.ndarray]:
    """Extrude a 0d grid into 1d by prismatic extension in the z-direction.

    The original grid is assumed to be in the xy-plane, that is, any existing non-zero
    z-direction is ignored.

    Both the original and the new grid will have their geometry computed.

    Parameters:
        g (pp.Grid): Original grid to be extruded. Should have dimension 1.
        z (np.ndarray): z-coordinates of the nodes in the extruded grid. Should be
            either non-negative or non-positive, and be sorted in increasing or
            decreasing order, respectively.

    Returns:
        pp.TensorGrid: A grid of dimension 1.
        np.array of np.arrays: Cell mappings, so that element ci gives all indices of
            cells in the extruded grid that comes from cell ci in the original grid.
        np.array of np.arrays: Face mappings, so that element fi gives all indices of
            faces in the extruded grid that comes from face fi in the original grid.

    """
    # Number of nodes
    num_pt = z.size

    # x and y coordinates of the right size
    x = g.cell_centers[0, 0] * np.ones(num_pt)
    y = g.cell_centers[1, 0] * np.ones(num_pt)

    # Initial 1d grid. Coordinates are wrong, but this we will fix later
    # There is no need to do anything special with tags here; the tags of a 0d grid are
    # trivial, and the 1d extrusion can be based on this.
    name = f"{g.name} extruded 0d->1d"
    g_new = pp.TensorGrid(x, name=name)

    g_info = g.history.copy()
    g_info.append("Extruded 0d->1d")
    g_new.history = g_info

    # Update coordinates
    g_new.nodes = np.vstack((x, y, z))

    g_new.compute_geometry()

    # The single cell in g has produced all cells in g_new
    cell_map = np.empty(1, dtype=object)
    cell_map[0] = np.arange(g_new.num_cells)
    face_map = np.empty(0)

    return g_new, cell_map, face_map


def _define_tags(g: pp.Grid, num_cell_layers: int) -> Dict[str, np.ndarray]:
    """Define all standard tags (face and nodes) for the extruded grids

    The extrusion functions do not explicitly account for split nodes and faces due to
    intersections with other grids (because of fractures). The standard tag construction
    in the Grid __init__ will therefore not work. Instead, construct the information
    from the original grid.

    For the face tags, the implementation assumes that the vertical faces are indexed
    first, then the horizontal ones.

    Parameters:
        g (pp.Grid): Original grid.
        num_cell_layers (int): Number of cell extrusion layers.

    Returns:
        Dict: The standard tags (see pp.utils.tags) for faces and nodes for the
            extruded grid.

    """
    # Bookkeeping
    nc_old = g.num_cells
    nn_old = g.num_nodes

    # Nodes that are on a fracture tip or a fracture in the original grid will also be
    # that on the extruded grid.
    # The number of node layers is one more than the number of cells.
    tip_node_tag = np.tile(g.tags["tip_nodes"], (num_cell_layers + 1, 1)).ravel()
    fracture_node_tag = np.tile(
        g.tags["fracture_nodes"], (num_cell_layers + 1, 1)
    ).ravel()

    # All nodes in the bottom and top layers are on the domain boundary.
    domain_boundary_node_tag = np.ones(nn_old, dtype=bool)

    # Intermediate layers are as for the original grid
    for _ in range(num_cell_layers - 1):
        domain_boundary_node_tag = np.hstack(
            (domain_boundary_node_tag, g.tags["domain_boundary_nodes"].copy())
        )
    # Top layer is all boundary nodes
    domain_boundary_node_tag = np.hstack((domain_boundary_node_tag, np.ones(nn_old)))

    ## Face tags
    # ASSUMPTION: We know that the vertical faces are defined first. For these, the
    # information can be copied from the original grid.
    fracture_face_tag = np.empty(0, dtype=bool)
    tip_face_tag = np.empty(0, dtype=bool)
    boundary_face_tag = np.empty(0, dtype=bool)
    for _ in range(num_cell_layers):
        fracture_face_tag = np.hstack((fracture_face_tag, g.tags["fracture_faces"]))
        tip_face_tag = np.hstack((tip_face_tag, g.tags["tip_faces"]))
        boundary_face_tag = np.hstack(
            (boundary_face_tag, g.tags["domain_boundary_faces"])
        )

    ## Next the horizontal faces.
    # The horizontal faces are all non-fracture, non-tip
    fracture_face_tag = np.hstack(
        (fracture_face_tag, np.zeros(nc_old * (num_cell_layers + 1), dtype=bool))
    )
    tip_face_tag = np.hstack(
        (tip_face_tag, np.zeros(nc_old * (num_cell_layers + 1), dtype=bool))
    )

    # The bottom and top layer of horizontal faces are on the boundary, the rest is not
    boundary_face_tag = np.hstack(
        (
            boundary_face_tag,
            np.ones(nc_old, dtype=bool),
            # Intermediate layers
            np.zeros(nc_old * (num_cell_layers - 1), dtype=bool),
            # top
            np.ones(nc_old, dtype=bool),
        )
    )

    tags = {
        "fracture_faces": fracture_face_tag,
        "tip_faces": tip_face_tag,
        "domain_boundary_faces": boundary_face_tag,
        "fracture_nodes": fracture_node_tag,
        "tip_nodes": tip_node_tag,
        "domain_boundary_nodes": domain_boundary_node_tag,
    }
    return tags


def _create_mappings(
    g: pp.Grid, g_new: pp.Grid, num_cell_layers: int
) -> Tuple[np.ndarray, np.ndarray]:

    cell_map = np.empty(g.num_cells, dtype=object)
    for c in range(g.num_cells):
        cell_map[c] = np.arange(c, g_new.num_cells, g.num_cells)

    face_map = np.empty(g.num_faces, dtype=object)
    for f in range(g.num_faces):
        face_map[f] = np.arange(f, g.num_faces * num_cell_layers, g.num_faces)

    # Sanity checks on cell and face maps
    for cm in cell_map:
        if cm.size != num_cell_layers:
            raise ValueError("Cell map of wrong size")

    for fm in face_map:
        # The vertical faces should have num_cell_layers items.
        # Horizontal faces are not added to to the face_map.
        if fm.size != num_cell_layers:
            raise ValueError("Face map of wrong size")

    return cell_map, face_map<|MERGE_RESOLUTION|>--- conflicted
+++ resolved
@@ -24,14 +24,8 @@
 from porepy.grids import mortar_grid
 
 
-<<<<<<< HEAD
-@pp.time_logger(sections=module_sections)
 def extrude_grid_bucket(gb: pp.GridTree, z: np.ndarray) -> Tuple[pp.GridTree, Dict]:
     """Extrude a GridTree by extending all fixed-dimensional grids in the z-direction.
-=======
-def extrude_grid_bucket(gb: pp.GridBucket, z: np.ndarray) -> Tuple[pp.GridBucket, Dict]:
-    """Extrude a GridBucket by extending all fixed-dimensional grids in the z-direction.
->>>>>>> 7ad395e8
 
     In practice, the original grid bucket will be 2d, and the result is 3d.
 
