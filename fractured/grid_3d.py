import numpy as np
import scipy.sparse as sps
import time


from core.grids import simplex, structured, point_grid
from gridding import constants
from gridding.grid_bucket import GridBucket
from gridding.gmsh import gmsh_interface, mesh_io
from gridding.fractured import fractures
import compgeom.sort_points
import compgeom.basics as cg
from utils import setmembership


def create_grid(fracs, box, **kwargs):
    """
    Create grids for a domain with possibly intersecting fractures in 3d.

    Based on polygons describing the individual fractures, the method computes
    fracture intersections, creates a gmsh input file, runs gmsh and reads the
    result, and then constructs grids in 3d (the whole domain), 2d (one for
    each individual fracture), 1d (along fracture intersections), and 0d
    (meeting between intersections).

    TODO: The method finds the mapping between faces in one dimension and cells
        in a lower dimension, but the information is not used. Should be
        returned in a sensible format.

    Parameters:
        fracs (list of np.ndarray, each 3xn): Vertexes in the polygons for each
            fracture.
        box (dictionary). Domain specification. Should have keywords xmin,
            xmax, ymin, ymax, zmin, zmax.
        **kwargs: To be explored. Should contain the key 'gmsh_path'.

    Returns:
        list (length 4): For each dimension (3 -> 0), a list of all grids in
            that dimension.

    """

    # Verbosity level
    verbose = kwargs.get('verbose', 1)

    # File name for communication with gmsh
    file_name = kwargs.get('file_name', 'gmsh_frac_file')

    # Convert the fractures from numpy representation to our 3D fracture data
    # structure.
    frac_list = []
    for f in fracs:
        frac_list.append(fractures.Fracture(f))

    # Combine the fractures into a network
    network = fractures.FractureNetwork(frac_list)

    # Impose domain boundary. For the moment, the network should be immersed in
    # the domain, or else gmsh will complain.
    network.impose_external_boundary(box)

    # Find intersections and split them, preparing the way for dumping the
    # network to gmsh
    network.find_intersections()
    network.split_intersections()

    in_file = file_name + '.geo'
    out_file = file_name + '.msh'

    network.to_gmsh(in_file, **kwargs)
    gmsh_path = kwargs.get('gmsh_path')

    gmsh_verbose = kwargs.get('gmsh_verbose', verbose)
    gmsh_opts = {'-v': gmsh_verbose}
    gmsh_status = gmsh_interface.run_gmsh(gmsh_path, in_file, out_file, dims=3,
                                          **gmsh_opts)

    if verbose > 0:
        start_time = time.time()
        if gmsh_status == 0:
            print('Gmsh processed file successfully')
        else:
            print('Gmsh failed with status ' + str(gmsh_status))

    pts, cells, phys_names, cell_info = gmsh_interface.read_gmsh(out_file)

    # Call upon helper functions to create grids in various dimensions.
    # The constructors require somewhat different information, reflecting the
    # different nature of the grids.
    g_3d = _create_3d_grids(pts, cells)
    g_2d = _create_2d_grids(pts, cells, phys_names, cell_info, network)
    g_1d, tip_pts = _create_1d_grids(pts, cells, phys_names, cell_info)
    g_0d = _create_0d_grids(pts, cells)

    grids = [g_3d, g_2d, g_1d, g_0d]
    bucket = assemble_in_bucket(grids)

    if verbose > 0:
        print('\n')
        print('Grid creation completed. Elapsed time ' + str(time.time() -
                                                             start_time))
        print('\n')
        for g_set in grids:
            if len(g_set) > 0:
                s = 'Created ' + str(len(g_set)) + ' ' + str(g_set[0].dim) + \
                    '-d grids with '
                num = 0
                for g in g_set:
                    num += g.num_cells
                s += str(num) + ' cells'
                print(s)
        print('\n')

    # We should also return the result of interdim_mappings, and possibly
    # tip_pts?
    return bucket


def _create_3d_grids(pts, cells):
    tet_cells = cells['tetra']
    g_3d = simplex.TetrahedralGrid(pts.transpose(), tet_cells.transpose())

    # Create mapping to global numbering (will be a unit mapping, but is
    # crucial for consistency with lower dimensions)
    g_3d.global_point_ind = np.arange(pts.shape[0])

    # Convert to list to be consistent with lower dimensions
    # This may also become useful in the future if we ever implement domain
    # decomposition approaches based on gmsh.
    g_3d = [g_3d]
    return g_3d


def _create_2d_grids(pts, cells, phys_names, cell_info, network):
    # List of 2D grids, one for each surface
    g_2d = []

    # Special treatment of the case with no fractures
    if not 'triangle' in cells:
        return g_2d

    # Recover cells on fracture surfaces, and create grids
    tri_cells = cells['triangle']

    # Map from split polygons and fractures, as defined by the network
    # decomposition
    poly_2_frac = network.decomposition['polygon_frac']

    num_tri = len(phys_names['triangle'])
    gmsh_num = np.zeros(num_tri)
    frac_num = np.zeros(num_tri)

    for i, pn in enumerate(phys_names['triangle']):
        offset = pn[2].rfind('_')
        frac_num[i] = poly_2_frac[int(pn[2][offset + 1:])]
        gmsh_num[i] = pn[1]

    for fi in np.unique(frac_num):
        loc_num = np.where(frac_num == fi)[0]
        loc_gmsh_num = gmsh_num[loc_num]

        loc_tri_glob_ind = np.empty((0, 3))
        for ti in loc_gmsh_num:
            # It seems the gmsh numbering corresponding to the physical tags
            # (as found in physnames) is stored in the first column of info
            gmsh_ind = np.where(cell_info['triangle'][:, 0] == ti)[0]
            loc_tri_glob_ind = np.vstack((loc_tri_glob_ind,
                                          tri_cells[gmsh_ind, :]))

        loc_tri_glob_ind = loc_tri_glob_ind.astype('int')
        pind_loc, p_map = np.unique(loc_tri_glob_ind, return_inverse=True)
        loc_tri_ind = p_map.reshape((-1, 3))
        g = simplex.TriangleGrid(pts[pind_loc, :].transpose(),
                                 loc_tri_ind.transpose())
        # Add mapping to global point numbers
        g.global_point_ind = pind_loc

        # Append to list of 2d grids
        g_2d.append(g)
    return g_2d


def _create_1d_grids(pts, cells, phys_names, cell_info):
    # Recover lines
    # There will be up to three types of physical lines: intersections (between
    # fractures), fracture tips, and auxiliary lines (to be disregarded)

    g_1d = []

    # If there are no fracture intersections, we return empty lists
    if not 'line' in cells:
        return g_1d, np.empty(0)

    gmsh_const = constants.GmshConstants()

    line_tags = cell_info['line'][:, 0]
    line_cells = cells['line']

    gmsh_intersection_num = []
    gmsh_tip_num = []
    tip_pts = np.empty(0)

    for i, pn in enumerate(phys_names['line']):

        # Index of the final underscore in the physical name. Chars before this
        # will identify the line type, the one after will give index
        offset_index = pn[2].rfind('_')
        line_num = int(pn[2][offset_index + 1:])
        loc_line_cell_num = np.where(line_tags == pn[1])[0]
        loc_line_pts = line_cells[loc_line_cell_num, :]

        assert loc_line_pts.size > 1

        line_type = pn[2][:offset_index]
        if line_type == gmsh_const.PHYSICAL_NAME_FRACTURE_TIP[:-1]:
            gmsh_tip_num.append(i)

            # We need not know which fracture the line is on the tip of (do
            # we?)
            tip_pts = np.append(tip_pts, np.unique(loc_line_pts))

        elif line_type == gmsh_const.PHYSICAL_NAME_FRACTURE_LINE[:-1]:
            loc_pts_1d = np.unique(loc_line_pts)  # .flatten()
            loc_coord = pts[loc_pts_1d, :].transpose()
            loc_center = np.mean(loc_coord, axis=1).reshape((-1, 1))
            loc_coord -= loc_center
            # Check that the points indeed form a line
            assert cg.is_collinear(loc_coord)
            # Find the tangent of the line
            tangent = cg.compute_tangent(loc_coord)
            # Projection matrix
            rot = cg.project_plane_matrix(loc_coord, tangent)
            loc_coord_1d = rot.dot(loc_coord)
            # The points are now 1d along one of the coordinate axis, but we
            # don't know which yet. Find this.

            sum_coord = np.sum(np.abs(loc_coord_1d), axis=1)
            active_dimension = np.logical_not(np.isclose(sum_coord, 0))
            # Check that we are indeed in 1d
            assert np.sum(active_dimension) == 1
            # Sort nodes, and create grid
            coord_1d = loc_coord_1d[active_dimension]
            sort_ind = np.argsort(coord_1d)[0]
            sorted_coord = coord_1d[0, sort_ind]
            g = structured.TensorGrid(sorted_coord)

            # Project back to active dimension
            nodes = np.zeros(g.nodes.shape)
            nodes[active_dimension] = g.nodes[0]
            g.nodes = nodes
            
            # Project back again to 3d coordinates

            irot = rot.transpose()
            g.nodes = irot.dot(g.nodes)
            g.nodes += loc_center

            # Add mapping to global point numbers
            g.global_point_ind = loc_pts_1d[sort_ind]

            g_1d.append(g)

        else:  # Auxiliary line
            pass

    return g_1d, tip_pts


def _create_0d_grids(pts, cells):
    # Find 0-d grids (points)
    # We know the points are 1d, so squeeze the superflous dimension
    g_0d = []
    if 'vertex' in cells:
        point_cells = cells['vertex'].ravel()
        for pi in point_cells:
            g = point_grid.PointGrid(pts[pi])
            g.global_point_ind = np.asarray(pi)
            g_0d.append(g)
    return g_0d


def assemble_in_bucket(grids):
    bucket = GridBucket()
    [bucket.add_nodes(g_d) for g_d in grids]
    for dim in range(len(grids) - 1):
        for hg in grids[dim]:
            # Sort the face nodes for simple comparison. np.sort returns a copy
            # of the list,
            fn_loc = hg.face_nodes.indices.reshape((hg.dim, hg.num_faces),
                                                   order='F')
            # Convert to global numbering
            fn = hg.global_point_ind[fn_loc]
            fn = np.sort(fn, axis=0)

            for lg in grids[dim + 1]:
                cell_2_face, cell = obtain_interdim_mappings(lg, fn)
                face_cells = sps.csc_matrix(
                    (np.array([True] * cell.size), (cell, cell_2_face)),
                    (lg.num_cells,hg.num_faces))
<<<<<<< HEAD
                bucket.add_edge([hg, lg], face_cells)
=======
                if face_cells.size>0:
                    bucket.add_relation([hg, lg], face_cells)
>>>>>>> 7cb1eafa
    return bucket


def obtain_interdim_mappings(lg, fn):
    # Next, find mappings between faces in one dimension and cells in the lower
    # dimension
    if lg.dim > 0:
        cn_loc = lg.cell_nodes().indices.reshape((lg.dim + 1,
                                                  lg.num_cells),
                                                 order='F')
        cn = lg.global_point_ind[cn_loc]
        cn = np.sort(cn, axis=0)
    else:
        cn = np.array([lg.global_point_ind])
        # We also know that the higher-dimensional grid has faces
        # of a single node. This sometimes fails, so enforce it.
        fn = fn.ravel()

    is_mem, cell_2_face = setmembership.ismember_rows(cn, fn)

    # An element in cell_2_face gives, for all cells in the
    # lower-dimensional grid, the index of the corresponding face
    # in the higher-dimensional structure.

    low_dim_cell = np.where(is_mem)[0]
    return cell_2_face, low_dim_cell<|MERGE_RESOLUTION|>--- conflicted
+++ resolved
@@ -297,12 +297,11 @@
                 face_cells = sps.csc_matrix(
                     (np.array([True] * cell.size), (cell, cell_2_face)),
                     (lg.num_cells,hg.num_faces))
-<<<<<<< HEAD
-                bucket.add_edge([hg, lg], face_cells)
-=======
+
+                # This if may be unnecessary, but better safe than sorry.
                 if face_cells.size>0:
-                    bucket.add_relation([hg, lg], face_cells)
->>>>>>> 7cb1eafa
+                    bucket.add_edge([hg, lg], face_cells)
+
     return bucket
 
 
