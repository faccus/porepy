"""
Various method for creating grids for relatively simple fracture networks.

The module doubles as a test framework (though not unittest), and will report
on any problems if ran as a main method.

"""
# pylint: disable=invalid-name

import sys
import getopt
import time
import traceback
import logging
from inspect import isfunction, getmembers
import numpy as np
import scipy.sparse as sps
from scipy.sparse.linalg import spsolve


from porepy.grids import structured
from porepy.params import tensor, bc
from porepy.utils import error
from porepy.numerics.vem import dual, dual_coupling
from porepy.viz.plot_grid import plot_grid
from porepy.viz.exporter import export_vtk

from porepy.grids.coarsening import *
from porepy.fracs import meshing

from porepy.numerics.mixed_dim import coupler


#------------------------------------------------------------------------------#

# def darcy_dualVEM_coupling_example0(**kwargs):
#    #######################
#    # Simple 2d Darcy problem with known exact solution
#    #######################
#    Nx, Ny = 40, 40
#    f = np.array([[1, 1], [0, 1]])
#
#    gb = meshing.cart_grid([f], [Nx, Ny], physdims=[2, 1])
#    gb.assign_node_ordering()
#
#    # Need to remove the boundary flag explicity from the fracture face,
#    # because of the mix formulation
#
#    if kwargs['visualize']: plot_grid(gb, info="all", alpha=0)
#
#
#    # devo mettere l'apertura indicata come a
#
#    gb.add_node_props(['perm', 'source', 'bc', 'bc_val'])
#    for g, d in gb:
#        kxx = np.ones(g.num_cells)
#        d['perm'] = tensor.SecondOrderTensor(g.dim, kxx)
#        d['source'] = np.zeros(g.num_cells)
#
#        b_faces = g.get_all_boundary_faces()
#        b_faces_left = b_faces[g.face_centers[0, b_faces] == 0]
#        b_faces_right = b_faces[g.face_centers[0, b_faces] == 2]
#
#        b_faces_dir = np.hstack((b_faces_left, b_faces_right))
#        idx = np.argsort(b_faces_dir)
#        b_faces_dir_cond = np.hstack((np.zeros(b_faces_left.size),
#                                      np.ones(b_faces_right.size)))
#
#        b_faces_neu = np.setdiff1d(b_faces, b_faces_dir, assume_unique=True)
#        b_faces = np.hstack((b_faces_dir, b_faces_neu))
#        b_faces_label = np.hstack((['dir']*b_faces_dir.size,
#                                   ['neu']*b_faces_neu.size))
#        d['bc'] = bc.BoundaryCondition(g, b_faces, b_faces_label)
#        d['bc_val'] = {'dir': b_faces_dir_cond[idx],
#                       'neu': np.zeros(b_faces_neu.size)}
#
#    gb.add_edge_prop('kn')
#    for e, d in gb.edges_props():
#        g_l = gb.sorted_nodes_of_edge(e)[0]
#        c = np.logical_and(g_l.cell_centers[1,:]>0.25, g_l.cell_centers[1,:]<0.75)
#        d['kn'] = 1e2*(np.ones(g_l.num_cells) + c.astype('float')*(-1+1e-2))
#
#    solver = dual.DualVEM()
#    coupling_conditions = dual_coupling.DualCoupling(solver)
#    solver_coupler = coupler.Coupler(solver, coupling_conditions)
#    A, b = solver_coupler.matrix_rhs(gb)
#
#    solver_coupler.split(gb, "up", sps.linalg.spsolve(A, b))
#
#    gb.add_node_props(["u", 'pressure', "P0u"])
#    for g, d in gb:
#        d["u"] = solver.extractU(g, d["up"])
#        d['pressure'] = solver.extractP(g, d["up"])
#        d["P0u"] = solver.projectU(g, d["u"], d)
#
#    if kwargs['visualize']: plot_grid(gb, 'pressure', "P0u")
#
#    export_vtk(gb, "grid", ['pressure', "P0u"])
#
##    norms = np.array([error.norm_L2(g, p), error.norm_L2(g, P0u)])
##    norms_known = np.array([0.041554943620853595, 0.18738227880674516])
##    assert np.allclose(norms, norms_known)

#------------------------------------------------------------------------------#

# def darcy_dualVEM_coupling_example1(**kwargs):
#    #######################
#    # Simple 2d Darcy problem with known exact solution
#    #######################
#    np.set_printoptions( linewidth = 999999, threshold=np.nan, precision = 16 )
#
#    Nx, Ny = 10, 10
#    f0 = np.array([[1, 1], [0, 1]])
#    f1 = np.array([[0, 2], [0.5, 0.5]])
#
#    gb = meshing.cart_grid([f0, f1], [Nx, Ny], physdims=[2, 1])
#    gb.remove_nodes(lambda g: g.dim == gb.dim_max())
#    gb.assign_node_ordering()
##
#    if kwargs['visualize']: plot_grid(gb, info="cfo", alpha=0)
#
#    # devo mettere l'apertura indicata come a
#
#    gb.add_node_props(['perm', 'source', 'bc', 'bc_val'])
#    for g, d in gb:
#        kxx = np.ones(g.num_cells)
#        d['perm'] = tensor.SecondOrderTensor(g.dim, kxx)
#        d['source'] = np.zeros(g.num_cells)
#
#        if g.dim != 0:
#            b_faces = g.get_all_boundary_faces()
#            b_faces_dir = np.array([0])
#            b_faces_dir_cond = g.face_centers[0, b_faces_dir]
#
#            b_faces_neu = np.setdiff1d(b_faces, b_faces_dir, assume_unique=True)
#            b_faces = np.hstack((b_faces_dir, b_faces_neu))
#            b_faces_label = np.hstack((['dir']*b_faces_dir.size,
#                                       ['neu']*b_faces_neu.size))
#            d['bc'] = bc.BoundaryCondition(g, b_faces, b_faces_label)
#            d['bc_val'] = {'dir': b_faces_dir_cond,
#                           'neu': np.zeros(b_faces_neu.size)}
#
#    gb.add_edge_prop('kn')
#    for e, d in gb.edges_props():
#        g_l = gb.sorted_nodes_of_edge(e)[0]
#        c = np.logical_and(g_l.cell_centers[1,:]>0.25, g_l.cell_centers[1,:]<0.75)
#        d['kn'] = np.ones(g_l.num_cells)
##        d['kn'] = 1e2*(np.ones(g_l.num_cells) + c.astype('float')*(-1+1e-2))
#
#    solver = dual.DualVEM()
#    coupling_conditions = dual_coupling.DualCoupling(solver)
#    solver_coupler = coupler.Coupler(solver, coupling_conditions)
#    A, b = solver_coupler.matrix_rhs(gb)
#
#    up = sps.linalg.spsolve(A, b)
#    solver_coupler.split(gb, "up", up)
#
#    gb.add_node_props(["u", 'pressure', "P0u"])
#    for g, d in gb:
#        d["u"] = solver.extractU(g, d["up"])
#        d['pressure'] = solver.extractP(g, d["up"])
#        d["P0u"] = solver.projectU(g, d["u"], d)
#
#    if kwargs['visualize']: plot_grid(gb, 'pressure', "P0u")
#
#    export_vtk(gb, "grid", ['pressure', "P0u"])
#
##    norms = np.array([error.norm_L2(g, p), error.norm_L2(g, P0u)])
##    norms_known = np.array([0.041554943620853595, 0.18738227880674516])
##    assert np.allclose(norms, norms_known)

#------------------------------------------------------------------------------#

def darcy_dualVEM_coupling_example2(**kwargs):
    #######################
    # Simple 2d Darcy problem with known exact solution
    #######################
    np.set_printoptions(linewidth=999999, threshold=np.nan, precision=16)

    f_1 = np.array([[-1, 1, 1, -1], [0, 0, 0, 0], [-1, -1, 1, 1]])
    f_2 = np.array([[0, 0, 0, 0], [-1, 1, 1, -1], [-1.5, -1.5, .8, .8]])
    domain = {'xmin': -2, 'xmax': 2, 'ymin': -2, 'ymax': 2, 'zmin': -2, 'zmax':
              2}

<<<<<<< HEAD
#    mesh_size = {'mode': 'constant', 'value': 0.5, 'bound_value': 1}
    mesh_size = {'mode': 'constant', 'value': 5, 'bound_value': 10}
    kwargs = {'mesh_mode': 'constant', 'h_min': 0.25, 'h_ideal': 10}

    kwargs['gmsh_path'] = '~/gmsh/bin/gmsh'
=======
    
    kwargs = {'mesh_size_frac': .25,
              'mesh_size_bound': 10,
              'mesh_size_min': .02,
              'gmsh_path': '~/gmsh/bin/gmsh'}
>>>>>>> 50a1f458

    gb = meshing.simplex_grid([f_1, f_2], domain, **kwargs)
    gb.remove_nodes(lambda g: g.dim == gb.dim_max())

# It's not really working now the coarsening part with the gb
#    for g, _ in gb:
#        if g.dim != 1:
#            part = create_partition(tpfa_matrix(g))
#            gb.change_nodes({g: generate_coarse_grid(g, part)})
#
#    gb.compute_geometry(is_starshaped=True)

    print([g.num_faces for g, _ in gb])
    gb.assign_node_ordering()

    if kwargs['visualize']:
        plot_grid(gb, info="f", alpha=0)

    gb.add_node_props(['perm', 'source', 'bc', 'bc_val'])
    for g, d in gb:
        kxx = np.ones(g.num_cells)
        d['perm'] = tensor.SecondOrderTensor(g.dim, kxx)
        d['source'] = np.zeros(g.num_cells)

        b_faces = g.tags['domain_boundary_faces'].nonzero()[0]
        b_faces_dir = b_faces[np.bitwise_or(g.face_centers[1, b_faces] == -1,
                                            g.face_centers[0, b_faces] == -1)]

        b_faces_dir_cond = g.face_centers[0, b_faces_dir]

        b_faces_neu = np.setdiff1d(b_faces, b_faces_dir, assume_unique=True)
        b_faces = np.hstack((b_faces_dir, b_faces_neu))
        b_faces_label = np.hstack((['dir'] * b_faces_dir.size,
                                   ['neu'] * b_faces_neu.size))
        d['bc'] = bc.BoundaryCondition(g, b_faces, b_faces_label)
        d['bc_val'] = {'dir': b_faces_dir_cond,
                       'neu': np.zeros(b_faces_neu.size)}

    gb.add_edge_prop('kn')
    for e, d in gb.edges_props():
        g_l = gb.sorted_nodes_of_edge(e)[0]
        c = g_l.cell_centers[2, :] > -0.5
        d['kn'] = (np.ones(g_l.num_cells) + c.astype('float') * (-1 + 1e-2))

    solver = dual.DualVEM()
    coupling_conditions = dual_coupling.DualCoupling(solver)
    solver_coupler = coupler.Coupler(solver, coupling_conditions)
    A, b = solver_coupler.matrix_rhs(gb)

    up = sps.linalg.spsolve(A, b)
    solver_coupler.split(gb, "up", up)

    gb.add_node_props(["u", 'pressure', "P0u"])
    for g, d in gb:
        d["u"] = solver.extractU(g, d["up"])
        d['pressure'] = solver.extractP(g, d["up"])
        d["P0u"] = solver.projectU(g, d["u"], d)

    if kwargs['visualize']:
        plot_grid(gb, 'pressure', "P0u")

    export_vtk(gb, "grid", ['pressure', "P0u"])

#    norms = np.array([error.norm_L2(g, p), error.norm_L2(g, P0u)])
#    norms_known = np.array([0.041554943620853595, 0.18738227880674516])
#    assert np.allclose(norms, norms_known)

#------------------------------------------------------------------------------#


if __name__ == '__main__':
    # If invoked as main, run all tests
    try:
        opts, args = getopt.getopt(sys.argv[1:], 'v:', ['verbose=',
                                                        'visualize='])
    except getopt.GetoptError as err:
        print(err)
        sys.exit(2)

    verbose = True
    visualize = False
    # process options
    for o, a in opts:
        if o in ('-v', '--verbose'):
            verbose = bool(a)
        elif o == '--visualize':
            visualize = bool(a)

    success_counter = 0
    failure_counter = 0

    time_tot = time.time()

    functions_list = [o for o in getmembers(
        sys.modules[__name__]) if isfunction(o[1])]

    for f in functions_list:
        func = f
        if func[0] == 'isfunction' or func[0] == 'getmembers' or \
           func[0] == 'spsolve' or func[0] == 'plot_grid' or \
           func[0] == 'generate_coarse_grid' or func[0] == 'tpfa_matrix' or \
           func[0] == 'create_partition' or \
           func[0] == 'export_vtk':
            continue
        if verbose:
            print('Running ' + func[0])

        time_loc = time.time()
        try:
            func[1](visualize=visualize)

        except Exception as exp:
            print('\n')
            print(' ************** FAILURE **********')
            print('Example ' + func[0] + ' failed')
            print(exp)
            logging.error(traceback.format_exc())
            failure_counter += 1
            continue

        # If we have made it this far, this is a success
        success_counter += 1
    #################################
    # Summary
    #
    print('\n')
    print(' --- ')
    print('Ran in total ' + str(success_counter + failure_counter) + ' tests,'
          + ' out of which ' + str(failure_counter) + ' failed.')
    print('Total elapsed time is ' + str(time.time() - time_tot) + ' seconds')
    print('\n')

#------------------------------------------------------------------------------#<|MERGE_RESOLUTION|>--- conflicted
+++ resolved
@@ -182,19 +182,11 @@
     domain = {'xmin': -2, 'xmax': 2, 'ymin': -2, 'ymax': 2, 'zmin': -2, 'zmax':
               2}
 
-<<<<<<< HEAD
-#    mesh_size = {'mode': 'constant', 'value': 0.5, 'bound_value': 1}
-    mesh_size = {'mode': 'constant', 'value': 5, 'bound_value': 10}
-    kwargs = {'mesh_mode': 'constant', 'h_min': 0.25, 'h_ideal': 10}
-
-    kwargs['gmsh_path'] = '~/gmsh/bin/gmsh'
-=======
     
     kwargs = {'mesh_size_frac': .25,
               'mesh_size_bound': 10,
               'mesh_size_min': .02,
               'gmsh_path': '~/gmsh/bin/gmsh'}
->>>>>>> 50a1f458
 
     gb = meshing.simplex_grid([f_1, f_2], domain, **kwargs)
     gb.remove_nodes(lambda g: g.dim == gb.dim_max())
